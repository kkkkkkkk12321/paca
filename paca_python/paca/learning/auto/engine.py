"""
Auto Learning Engine
자동 학습 시스템 메인 구현
TypeScript 버전의 Python 완전 변환 + 한국어 NLP 최적화
"""

import asyncio
import copy
import json
import time
import logging
from dataclasses import fields
from typing import List, Dict, Any, Optional, Set, Tuple
from pathlib import Path
import re

# Korean NLP
try:
    from konlpy.tag import Okt
    KONLPY_AVAILABLE = True
except ImportError:
    KONLPY_AVAILABLE = False
    print("Warning: KoNLPy not available. Korean NLP features will be limited.")

from ...core.types import Result, create_success, create_failure
from ...core.utils import generate_id, current_timestamp, safe_get
from ...core.errors import ApplicationError as LearningError, ErrorSeverity
from ...core.utils.portable_storage import get_storage_manager
from .synchronizer import (
    CompositeLearningDataSynchronizer,
    LearningDataSnapshot,
    LearningDataSynchronizer,
    build_default_synchronizer,
)
from .types import (
    LearningPoint, LearningPattern, LearningStatus, GeneratedTactic,
    GeneratedHeuristic, GeneratedKnowledge, LearningCategory, PatternType,
    KoreanAnalysisResult, LearningMetrics, DatabaseInterface,
    ConversationMemoryInterface
)

logger = logging.getLogger(__name__)


class AutoLearningSystem:
    """
    자동 학습 시스템

    Features:
    - 한국어 대화 패턴 자동 감지
    - 성공/실패 패턴 학습
    - 사용자 선호도 추출
    - 자동 전술/휴리스틱 생성
    - KoNLPy 기반 한국어 NLP 최적화
    """

    def __init__(
        self,
        database: DatabaseInterface,
        conversation_memory: ConversationMemoryInterface,
        storage_path: Optional[str] = None,
        enable_korean_nlp: bool = True,
        learning_synchronizer: Optional[LearningDataSynchronizer] = None,
    ):
        self.database = database
        self.conversation_memory = conversation_memory
        # 포터블 저장소 사용
        if storage_path:
            self.storage_path = Path(storage_path)
        else:
            storage_manager = get_storage_manager()
            self.storage_path = storage_manager.get_memory_storage_path("learning")
        self.storage_path.mkdir(parents=True, exist_ok=True)

        # 학습 데이터
        self.learning_points: List[LearningPoint] = []
        self.generated_tactics: List[GeneratedTactic] = []
        self.generated_heuristics: List[GeneratedHeuristic] = []
        self.metrics = LearningMetrics()

        # 한국어 NLP 설정
        self.enable_korean_nlp = enable_korean_nlp and KONLPY_AVAILABLE
        if self.enable_korean_nlp:
            self.korean_analyzer = Okt()
            logger.info("Korean NLP analyzer initialized with KoNLPy")
        else:
            self.korean_analyzer = None
            logger.warning("Korean NLP disabled or KoNLPy not available")

        # 학습 패턴 정의 (한국어 최적화)
        self.learning_patterns = self._initialize_korean_patterns()

        # 저장 동기화 락 (첫 비동기 저장 시점에 생성)
<<<<<<< HEAD
        self._save_lock: Optional[asyncio.Lock] = None

        default_synchronizer = build_default_synchronizer(self.storage_path)
        if learning_synchronizer is None:
            self._learning_synchronizer: LearningDataSynchronizer = default_synchronizer
        else:
            self._learning_synchronizer = CompositeLearningDataSynchronizer(
                default_synchronizer,
                learning_synchronizer,
            )
=======

        self._save_lock: Optional[asyncio.Lock] = None
>>>>>>> 68da81ea

        # 데이터 로드
        self._load_learning_data()

    def _initialize_korean_patterns(self) -> List[LearningPattern]:
        """한국어 최적화된 학습 패턴 초기화"""
        return [
            # 성공 패턴 (더 다양한 한국어 표현)
            LearningPattern(
                pattern_type=PatternType.SUCCESS,
                keywords=[
                    "해결됐어", "완료", "성공", "좋아", "맞아", "정확해", "도움이 됐어",
                    "감사", "잘 작동해", "문제없어", "됐다", "성공했어", "해결했어",
                    "훌륭해", "완벽해", "좋네", "잘 되네", "OK", "오케이"
                ],
                context_indicators=[
                    "문제", "오류", "버그", "수정", "개선", "해결", "처리", "구현",
                    "작업", "태스크", "이슈", "에러", "실행"
                ],
                confidence_threshold=0.8,
                extraction_rule="Extract the method or approach that led to success",
                language="ko"
            ),

            # 실패 패턴
            LearningPattern(
                pattern_type=PatternType.FAILURE,
                keywords=[
                    "안돼", "실패", "오류", "문제", "작동하지 않아", "안 되네", "에러",
                    "안 돼", "안돼네", "실패했어", "문제야", "이상해", "버그",
                    "작동 안해", "안 됨", "안됨", "불가능"
                ],
                context_indicators=[
                    "시도", "실행", "테스트", "적용", "사용", "작업", "처리",
                    "구현", "설치", "설정", "실행"
                ],
                confidence_threshold=0.7,
                extraction_rule="Extract the approach that should be avoided",
                language="ko"
            ),

            # 선호도 패턴
            LearningPattern(
                pattern_type=PatternType.PREFERENCE,
                keywords=[
                    "선호해", "좋아해", "싫어해", "원해", "필요해", "중요해",
                    "마음에 들어", "별로야", "그냥", "더 나아", "선호",
                    "좋아", "싫어", "원함", "필요함"
                ],
                context_indicators=[
                    "방법", "방식", "도구", "언어", "프레임워크", "라이브러리",
                    "기술", "접근법", "스타일", "패턴"
                ],
                confidence_threshold=0.6,
                extraction_rule="Extract user preferences for future reference",
                language="ko"
            ),

            # 지식 갭 패턴
            LearningPattern(
                pattern_type=PatternType.KNOWLEDGE,
                keywords=[
                    "몰랐어", "처음 알았어", "배웠어", "이해했어", "신기해",
                    "몰랐네", "처음", "새로워", "배움", "이해", "알게 됐어",
                    "깨달았어", "알았어"
                ],
                context_indicators=[
                    "개념", "원리", "방법", "기술", "이론", "방식", "시스템",
                    "구조", "패턴", "알고리즘"
                ],
                confidence_threshold=0.7,
                extraction_rule="Extract new knowledge for teaching opportunities",
                language="ko"
            ),

            # 성능 패턴
            LearningPattern(
                pattern_type=PatternType.PERFORMANCE,
                keywords=[
                    "느려", "빨라", "성능", "최적화", "빠르게", "느리게",
                    "속도", "효율", "개선", "향상"
                ],
                context_indicators=[
                    "실행", "처리", "응답", "로딩", "렌더링", "계산",
                    "쿼리", "네트워크", "메모리"
                ],
                confidence_threshold=0.7,
                extraction_rule="Extract performance insights",
                language="ko"
            )
        ]

    async def analyze_learning_opportunities(
        self,
        user_message: str,
        paca_response: str,
        conversation_id: Optional[str] = None
    ) -> Result[List[LearningPoint]]:
        """대화에서 자동으로 학습 포인트 감지 및 분석"""
        try:
            detected_patterns = await self._detect_learning_patterns(user_message, paca_response)
            learning_points = []

            for pattern in detected_patterns:
                learning_point = await self._extract_learning_point(
                    user_message, paca_response, conversation_id, pattern
                )

                if learning_point and learning_point.confidence >= pattern.confidence_threshold:
                    self.learning_points.append(learning_point)
                    learning_points.append(learning_point)

                    # 메트릭 업데이트
                    self.metrics.update_metrics(learning_point)

                    # 즉시 지식 생성 시도
                    await self._attempt_knowledge_generation(learning_point)

                    logger.info(f"New learning point created: {learning_point.category.value}")

            # 데이터 저장
            await self._save_learning_data()

            return create_success(learning_points)

        except Exception as e:
            error_msg = f"Failed to analyze learning opportunities: {str(e)}"
            logger.error(error_msg)
            return create_failure(error_msg)

    def get_learning_status(self) -> LearningStatus:
        """자동 학습 상태 조회"""
        recent_threshold = time.time() - (24 * 60 * 60)  # 24시간 전
        recent_learning = len([
            lp for lp in self.learning_points
            if lp.created_at > recent_threshold
        ])

        return LearningStatus(
            learning_points=len(self.learning_points),
            generated_tactics=len(self.generated_tactics),
            generated_heuristics=len(self.generated_heuristics),
            recent_learning=recent_learning,
            total_conversations_analyzed=self.metrics.total_learning_points,
            average_confidence=self.metrics.average_confidence,
            last_learning_at=max([lp.created_at for lp in self.learning_points], default=None),
            active_patterns=len(self.learning_patterns)
        )

    def get_generated_knowledge(self) -> GeneratedKnowledge:
        """생성된 지식 조회"""
        tactics_data = []
        for tactic in self.generated_tactics:
            tactics_data.append({
                "name": tactic.name,
                "description": tactic.description,
                "effectiveness": tactic.effectiveness,
                "success_rate": tactic.success_rate,
                "applications": tactic.total_applications,
                "created_at": time.strftime("%Y-%m-%d %H:%M:%S", time.localtime(tactic.created_at))
            })

        heuristics_data = []
        for heuristic in self.generated_heuristics:
            heuristics_data.append({
                "pattern": heuristic.pattern,
                "avoidance_rule": heuristic.avoidance_rule,
                "effectiveness": heuristic.effectiveness,
                "avoidance_rate": heuristic.avoidance_rate,
                "triggers": heuristic.triggered_count,
                "created_at": time.strftime("%Y-%m-%d %H:%M:%S", time.localtime(heuristic.created_at))
            })

        effectiveness_summary = {
            "tactics_avg": sum(t.effectiveness for t in self.generated_tactics) / max(len(self.generated_tactics), 1),
            "heuristics_avg": sum(h.effectiveness for h in self.generated_heuristics) / max(len(self.generated_heuristics), 1),
            "overall_learning_rate": self.metrics.learning_rate
        }

        return GeneratedKnowledge(
            tactics=tactics_data,
            heuristics=heuristics_data,
            effectiveness_summary=effectiveness_summary
        )

    async def _detect_learning_patterns(
        self,
        user_message: str,
        paca_response: str
    ) -> List[LearningPattern]:
        """학습 패턴 감지 (한국어 NLP 최적화)"""
        combined_text = f"{user_message} {paca_response}".lower()
        detected_patterns = []

        # 한국어 NLP 분석
        if self.enable_korean_nlp:
            korean_analysis = await self._analyze_korean_text(combined_text)
        else:
            korean_analysis = None

        for pattern in self.learning_patterns:
            # 키워드 매칭 점수
            keyword_score = self._calculate_keyword_score(combined_text, pattern.keywords)

            # 컨텍스트 매칭 점수
            context_score = self._calculate_keyword_score(combined_text, pattern.context_indicators)

            # 한국어 NLP 보조 점수
            nlp_score = 0.0
            if korean_analysis:
                nlp_score = self._calculate_nlp_score(korean_analysis, pattern)

            # 종합 점수 계산
            total_score = (keyword_score * 0.4) + (context_score * 0.4) + (nlp_score * 0.2)

            if total_score >= pattern.confidence_threshold * 0.7:  # 약간 낮은 임계값으로 후보 선별
                detected_patterns.append(pattern)

        return detected_patterns

    async def _analyze_korean_text(self, text: str) -> Optional[KoreanAnalysisResult]:
        """한국어 텍스트 분석"""
        if not self.korean_analyzer:
            return None

        try:
            # 형태소 분석
            morphs = self.korean_analyzer.morphs(text)
            pos_tags = self.korean_analyzer.pos(text)
            nouns = self.korean_analyzer.nouns(text)

            # 품사별 분류
            verbs = [word for word, pos in pos_tags if pos.startswith('V')]
            adjectives = [word for word, pos in pos_tags if pos.startswith('A')]

            # 간단한 감정 분석 (긍정/부정 키워드 기반)
            positive_words = {"좋", "훌륭", "완벽", "성공", "해결", "감사", "만족"}
            negative_words = {"나쁘", "실패", "문제", "오류", "에러", "안됨", "불가능"}

            positive_count = sum(1 for word in morphs if any(pos in word for pos in positive_words))
            negative_count = sum(1 for word in morphs if any(neg in word for neg in negative_words))

            sentiment_score = 0.0
            if positive_count + negative_count > 0:
                sentiment_score = (positive_count - negative_count) / (positive_count + negative_count)

            # 분석 신뢰도 계산
            confidence = min(1.0, len(morphs) / 50.0)  # 단어 수가 많을수록 신뢰도 증가

            return KoreanAnalysisResult(
                morphs=morphs,
                pos_tags=pos_tags,
                nouns=nouns,
                verbs=verbs,
                adjectives=adjectives,
                sentiment_score=sentiment_score,
                confidence=confidence
            )

        except Exception as e:
            logger.error(f"Korean text analysis failed: {str(e)}")
            return None

    def _calculate_keyword_score(self, text: str, keywords: List[str]) -> float:
        """키워드 매칭 점수 계산"""
        matched_count = 0
        for keyword in keywords:
            if keyword.lower() in text:
                matched_count += 1

        return matched_count / max(len(keywords), 1)

    def _calculate_nlp_score(self, analysis: KoreanAnalysisResult, pattern: LearningPattern) -> float:
        """NLP 분석 기반 점수 계산"""
        score = 0.0

        # 감정 점수 반영
        if pattern.pattern_type == PatternType.SUCCESS and analysis.positive_sentiment:
            score += 0.3
        elif pattern.pattern_type == PatternType.FAILURE and analysis.negative_sentiment:
            score += 0.3

        # 품사 분석 반영
        if pattern.pattern_type == PatternType.KNOWLEDGE and len(analysis.nouns) > 3:
            score += 0.2

        if pattern.pattern_type == PatternType.PREFERENCE and len(analysis.adjectives) > 1:
            score += 0.2

        # 분석 신뢰도 반영
        score *= analysis.confidence

        return min(score, 1.0)

    async def _extract_learning_point(
        self,
        user_message: str,
        paca_response: str,
        conversation_id: Optional[str],
        pattern: LearningPattern
    ) -> Optional[LearningPoint]:
        """학습 포인트 추출"""
        try:
            # 카테고리 매핑
            category_map = {
                PatternType.SUCCESS: LearningCategory.SUCCESS_PATTERN,
                PatternType.FAILURE: LearningCategory.ERROR_PATTERN,
                PatternType.PREFERENCE: LearningCategory.USER_PREFERENCE,
                PatternType.KNOWLEDGE: LearningCategory.KNOWLEDGE_GAP,
                PatternType.PERFORMANCE: LearningCategory.PERFORMANCE_ISSUE
            }

            category = category_map.get(pattern.pattern_type, LearningCategory.SUCCESS_PATTERN)

            # 지식 추출
            extracted_knowledge = await self._extract_knowledge_by_type(
                user_message, paca_response, pattern.pattern_type
            )

            if not extracted_knowledge or len(extracted_knowledge.strip()) < 10:
                return None

            # 컨텍스트 추출
            context = self._extract_context(user_message, paca_response)

            # 신뢰도 계산
            confidence = self._calculate_confidence(user_message, paca_response, pattern)

            return LearningPoint(
                user_message=user_message,
                paca_response=paca_response,
                context=context,
                category=category,
                confidence=confidence,
                extracted_knowledge=extracted_knowledge,
                conversation_id=conversation_id,
                source_pattern=pattern.pattern_type.value
            )

        except Exception as e:
            logger.error(f"Failed to extract learning point: {str(e)}")
            return None

    async def _extract_knowledge_by_type(
        self,
        user_message: str,
        paca_response: str,
        pattern_type: PatternType
    ) -> str:
        """패턴 타입별 지식 추출"""
        if pattern_type == PatternType.SUCCESS:
            return self._extract_success_method(user_message, paca_response)
        elif pattern_type == PatternType.FAILURE:
            return self._extract_failure_pattern(user_message, paca_response)
        elif pattern_type == PatternType.PREFERENCE:
            return self._extract_user_preference(user_message, paca_response)
        elif pattern_type == PatternType.KNOWLEDGE:
            return self._extract_new_knowledge(user_message, paca_response)
        elif pattern_type == PatternType.PERFORMANCE:
            return self._extract_performance_insight(user_message, paca_response)
        else:
            return ""

    def _extract_success_method(self, user_message: str, paca_response: str) -> str:
        """성공 방법 추출"""
        success_keywords = ["해결", "수정", "완료", "성공", "작동", "고침", "처리"]
        lines = paca_response.split('\n')
        relevant_lines = []

        for line in lines:
            if any(keyword in line for keyword in success_keywords):
                relevant_lines.append(line.strip())

        result = ' '.join(relevant_lines)
        return result[:300] if result else user_message[:200]

    def _extract_failure_pattern(self, user_message: str, paca_response: str) -> str:
        """실패 패턴 추출"""
        error_keywords = ["오류", "에러", "실패", "문제", "안됨", "작동하지 않음", "버그"]
        combined_text = f"{user_message} {paca_response}"
        lines = combined_text.split('\n')
        relevant_lines = []

        for line in lines:
            if any(keyword in line for keyword in error_keywords):
                relevant_lines.append(line.strip())

        result = ' '.join(relevant_lines)
        return result[:300] if result else user_message[:200]

    def _extract_user_preference(self, user_message: str, paca_response: str) -> str:
        """사용자 선호도 추출"""
        preference_keywords = ["선호", "좋아", "싫어", "원해", "필요", "중요", "마음에"]
        lines = user_message.split('\n')
        relevant_lines = []

        for line in lines:
            if any(keyword in line for keyword in preference_keywords):
                relevant_lines.append(line.strip())

        result = ' '.join(relevant_lines)
        return result[:300] if result else user_message[:200]

    def _extract_new_knowledge(self, user_message: str, paca_response: str) -> str:
        """새로운 지식 추출"""
        knowledge_keywords = ["몰랐", "처음", "배웠", "이해", "신기", "알았", "깨달았"]
        combined_text = f"{user_message} {paca_response}"
        lines = combined_text.split('\n')
        relevant_lines = []

        for line in lines:
            if any(keyword in line for keyword in knowledge_keywords):
                relevant_lines.append(line.strip())

        result = ' '.join(relevant_lines)
        return result[:300] if result else combined_text[:200]

    def _extract_performance_insight(self, user_message: str, paca_response: str) -> str:
        """성능 인사이트 추출"""
        performance_keywords = ["느려", "빨라", "성능", "최적화", "속도", "효율"]
        combined_text = f"{user_message} {paca_response}"
        lines = combined_text.split('\n')
        relevant_lines = []

        for line in lines:
            if any(keyword in line for keyword in performance_keywords):
                relevant_lines.append(line.strip())

        result = ' '.join(relevant_lines)
        return result[:300] if result else combined_text[:200]

    def _extract_context(self, user_message: str, paca_response: str) -> str:
        """컨텍스트 추출"""
        context_keywords = {
            "프로그래밍": "programming",
            "개발": "development",
            "UI": "ui",
            "API": "api",
            "데이터베이스": "database",
            "설계": "design",
            "디버그": "debug",
            "웹": "web",
            "앱": "app",
            "시스템": "system"
        }

        combined_text = f"{user_message} {paca_response}".lower()

        for keyword, context in context_keywords.items():
            if keyword.lower() in combined_text:
                return context

        return "general"

    def _calculate_confidence(
        self,
        user_message: str,
        paca_response: str,
        pattern: LearningPattern
    ) -> float:
        """신뢰도 계산"""
        base_confidence = 0.5
        combined_text = f"{user_message} {paca_response}".lower()

        # 키워드 매칭 점수
        keyword_matches = sum(
            1 for keyword in pattern.keywords
            if keyword.lower() in combined_text
        )
        base_confidence += keyword_matches * 0.1

        # 컨텍스트 매칭 점수
        context_matches = sum(
            1 for indicator in pattern.context_indicators
            if indicator.lower() in combined_text
        )
        base_confidence += context_matches * 0.15

        # 메시지 길이 보너스
        if len(combined_text) > 100:
            base_confidence += 0.1

        # 한국어 NLP 보너스
        if self.enable_korean_nlp:
            base_confidence += 0.05

        return min(base_confidence, 1.0)

    async def _attempt_knowledge_generation(self, learning_point: LearningPoint) -> None:
        """지식 생성 시도"""
        try:
            if learning_point.category == LearningCategory.SUCCESS_PATTERN:
                await self._generate_tactic(learning_point)
            elif learning_point.category == LearningCategory.ERROR_PATTERN:
                await self._generate_heuristic(learning_point)
        except Exception as e:
            logger.error(f"Knowledge generation failed: {str(e)}")

    async def _generate_tactic(self, learning_point: LearningPoint) -> None:
        """전술 생성"""
        tactic = GeneratedTactic(
            name=f"자동생성: {learning_point.context} 해결 전술",
            description=learning_point.extracted_knowledge,
            context=learning_point.context,
            source_conversations=[learning_point.id],
            tags=[learning_point.context, "auto_generated", "success"]
        )

        # 유사한 전술 검사
        similar_tactic = self._find_similar_tactic(tactic)
        if not similar_tactic:
            self.generated_tactics.append(tactic)
            self.database.add_experience(tactic.name, tactic.description)
            logger.info(f"New tactic generated: {tactic.name}")
        else:
            # 기존 전술 강화
            similar_tactic.source_conversations.append(learning_point.id)
            similar_tactic.apply(success=True)

    async def _generate_heuristic(self, learning_point: LearningPoint) -> None:
        """휴리스틱 생성"""
        pattern = self._extract_pattern(learning_point.extracted_knowledge)

        heuristic = GeneratedHeuristic(
            pattern=pattern,
            avoidance_rule=f"{learning_point.context}에서 {learning_point.extracted_knowledge} 상황을 피할 것",
            context=learning_point.context,
            source_conversations=[learning_point.id],
            severity="medium"
        )

        # 유사한 휴리스틱 검사
        similar_heuristic = self._find_similar_heuristic(heuristic)
        if not similar_heuristic:
            self.generated_heuristics.append(heuristic)
            self.database.add_heuristic(heuristic.avoidance_rule)
            logger.info(f"New heuristic generated: {heuristic.pattern}")
        else:
            # 기존 휴리스틱 강화
            similar_heuristic.source_conversations.append(learning_point.id)
            similar_heuristic.trigger(avoided=True)

    def _find_similar_tactic(self, tactic: GeneratedTactic) -> Optional[GeneratedTactic]:
        """유사한 전술 찾기"""
        for existing_tactic in self.generated_tactics:
            if self._calculate_text_similarity(existing_tactic.description, tactic.description) > 0.7:
                return existing_tactic
        return None

    def _find_similar_heuristic(self, heuristic: GeneratedHeuristic) -> Optional[GeneratedHeuristic]:
        """유사한 휴리스틱 찾기"""
        for existing_heuristic in self.generated_heuristics:
            if self._calculate_text_similarity(existing_heuristic.pattern, heuristic.pattern) > 0.7:
                return existing_heuristic
        return None

    def _calculate_text_similarity(self, text1: str, text2: str) -> float:
        """텍스트 유사도 계산 (Jaccard 유사도)"""
        words1 = set(text1.lower().split())
        words2 = set(text2.lower().split())

        if not words1 and not words2:
            return 1.0

        intersection = words1.intersection(words2)
        union = words1.union(words2)

        return len(intersection) / len(union) if union else 0.0

    def _extract_pattern(self, description: str) -> str:
        """패턴 추출"""
        words = description.split()
        # 의미있는 단어들만 선택 (길이 3 이상)
        meaningful_words = [word for word in words if len(word) >= 3]
        return ' '.join(meaningful_words[:5])

    async def _save_learning_data(self) -> None:
        """학습 데이터 저장"""
        if self._save_lock is None:
            self._save_lock = asyncio.Lock()

        async with self._save_lock:
<<<<<<< HEAD
=======

>>>>>>> 68da81ea
            try:
                learning_points_file = self.storage_path / "learning_points.json"
                learning_points_data = []
                for lp in self.learning_points:
                    lp_snapshot = copy.deepcopy(lp.__dict__)
                    lp_snapshot["category"] = lp.category.value
                    lp_snapshot["created_at"] = lp.created_at
                    lp_snapshot["updated_at"] = lp.updated_at
                    learning_points_data.append(lp_snapshot)

                tactics_file = self.storage_path / "generated_tactics.json"
                tactics_data = [copy.deepcopy(tactic.__dict__) for tactic in self.generated_tactics]

                heuristics_file = self.storage_path / "generated_heuristics.json"
                heuristics_data = [copy.deepcopy(heuristic.__dict__) for heuristic in self.generated_heuristics]

                metrics_file = self.storage_path / "learning_metrics.json"
                metrics_data = copy.deepcopy(self.metrics.__dict__)

                artifacts: List[Tuple[Path, Any]] = [
                    (learning_points_file, learning_points_data),
                    (tactics_file, tactics_data),
                    (heuristics_file, heuristics_data),
                    (metrics_file, metrics_data),
                ]

<<<<<<< HEAD
                snapshot = LearningDataSnapshot(
                    saved_at=time.time(),
                    learning_points=learning_points_data,
                    generated_tactics=tactics_data,
                    generated_heuristics=heuristics_data,
                    metrics=metrics_data,
                )

                for path, data in artifacts:
                    await self._write_json_artifact(path, data)

                await self._sync_learning_snapshot(snapshot)

=======
                for path, data in artifacts:
                    await self._write_json_artifact(path, data)

>>>>>>> 68da81ea
            except Exception as e:
                logger.error(f"Failed to save learning data: {str(e)}")

    async def _write_json_artifact(self, path: Path, data: Any) -> None:
        """비동기적으로 JSON 아티팩트를 저장"""
        await asyncio.to_thread(self._write_json_file, path, data)

    async def _sync_learning_snapshot(self, snapshot: LearningDataSnapshot) -> None:
        try:
            await self._learning_synchronizer.sync(snapshot)
        except Exception as exc:  # pragma: no cover - best effort sync failures should not break saves
            logger.warning("Learning snapshot synchronization failed: %s", exc)

    @staticmethod
    def _write_json_file(path: Path, data: Any) -> None:
        """JSON 데이터를 파일로 저장"""
        serialized = json.dumps(data, ensure_ascii=False, indent=2)
        path.write_text(serialized, encoding='utf-8')

    def _load_learning_data(self) -> None:
        """학습 데이터 로드"""
        try:
            loaded_learning_points: List[LearningPoint] = []
            loaded_tactics: List[GeneratedTactic] = []
            loaded_heuristics: List[GeneratedHeuristic] = []
            loaded_metrics = self.metrics

            # 학습 포인트 로드
            learning_points_file = self.storage_path / "learning_points.json"
            if learning_points_file.exists():
                with open(learning_points_file, 'r', encoding='utf-8') as f:
                    data = json.load(f)
                lp_fields = {field.name for field in fields(LearningPoint)}
                for item in data:
                    if not isinstance(item, dict):
                        continue

                    item_data = dict(item)
                    if 'category' in item_data:
                        try:
                            item_data['category'] = LearningCategory(item_data['category'])
                        except ValueError:
                            logger.warning("Unknown learning category encountered during load: %s", item_data['category'])
                            continue

                    filtered_item = {k: item_data.get(k) for k in lp_fields if k in item_data}
                    try:
                        loaded_learning_points.append(LearningPoint(**filtered_item))
                    except (TypeError, ValueError) as e:
                        logger.warning("Skipping invalid learning point entry: %s", e)

            # 전술 로드
            tactics_file = self.storage_path / "generated_tactics.json"
            if tactics_file.exists():
                with open(tactics_file, 'r', encoding='utf-8') as f:
                    data = json.load(f)
                tactic_fields = {field.name for field in fields(GeneratedTactic)}
                for item in data:
                    if not isinstance(item, dict):
                        continue

                    filtered_item = {k: item.get(k) for k in tactic_fields if k in item}
                    try:
                        loaded_tactics.append(GeneratedTactic(**filtered_item))
                    except (TypeError, ValueError) as e:
                        logger.warning("Skipping invalid generated tactic entry: %s", e)

            # 휴리스틱 로드
            heuristics_file = self.storage_path / "generated_heuristics.json"
            if heuristics_file.exists():
                with open(heuristics_file, 'r', encoding='utf-8') as f:
                    data = json.load(f)
                heuristic_fields = {field.name for field in fields(GeneratedHeuristic)}
                for item in data:
                    if not isinstance(item, dict):
                        continue

                    filtered_item = {k: item.get(k) for k in heuristic_fields if k in item}
                    try:
                        loaded_heuristics.append(GeneratedHeuristic(**filtered_item))
                    except (TypeError, ValueError) as e:
                        logger.warning("Skipping invalid generated heuristic entry: %s", e)

            # 메트릭 로드
            metrics_file = self.storage_path / "learning_metrics.json"
            if metrics_file.exists():
                with open(metrics_file, 'r', encoding='utf-8') as f:
                    data = json.load(f)
                metrics_fields = {field.name for field in fields(LearningMetrics)}
                filtered_metrics = {k: data.get(k) for k in metrics_fields if k in data}
                try:
                    loaded_metrics = LearningMetrics(**filtered_metrics)
                except (TypeError, ValueError) as e:
                    logger.warning("Failed to load learning metrics, using defaults: %s", e)
                    loaded_metrics = LearningMetrics()

            # 상태 반영
            self.learning_points = loaded_learning_points
            self.generated_tactics = loaded_tactics
            self.generated_heuristics = loaded_heuristics
            self.metrics = loaded_metrics

            # 오래된 데이터 정리 (상태 복원 후 실행)
            self._cleanup_old_learning_data()

        except Exception as e:
            logger.error(f"Failed to load learning data: {str(e)}")

    def _cleanup_old_learning_data(self) -> None:
        """오래된 학습 데이터 정리"""
        try:
            current_time = time.time()
            ninety_days_ago = current_time - (90 * 24 * 60 * 60)
            thirty_days_ago = current_time - (30 * 24 * 60 * 60)

            # 90일 이상 된 학습 포인트 제거
            self.learning_points = [
                lp for lp in self.learning_points
                if lp.created_at > ninety_days_ago
            ]

            # 효과성이 낮거나 사용되지 않는 전술/휴리스틱 제거
            self.generated_tactics = [
                t for t in self.generated_tactics
                if t.effectiveness >= 0.3 or (t.last_used and t.last_used > thirty_days_ago)
            ]

            self.generated_heuristics = [
                h for h in self.generated_heuristics
                if h.effectiveness >= 0.3 or (h.last_triggered and h.last_triggered > thirty_days_ago)
            ]

        except Exception as e:
            logger.error(f"Failed to cleanup old learning data: {str(e)}")<|MERGE_RESOLUTION|>--- conflicted
+++ resolved
@@ -91,7 +91,6 @@
         self.learning_patterns = self._initialize_korean_patterns()
 
         # 저장 동기화 락 (첫 비동기 저장 시점에 생성)
-<<<<<<< HEAD
         self._save_lock: Optional[asyncio.Lock] = None
 
         default_synchronizer = build_default_synchronizer(self.storage_path)
@@ -102,10 +101,7 @@
                 default_synchronizer,
                 learning_synchronizer,
             )
-=======
-
-        self._save_lock: Optional[asyncio.Lock] = None
->>>>>>> 68da81ea
+
 
         # 데이터 로드
         self._load_learning_data()
@@ -688,10 +684,7 @@
             self._save_lock = asyncio.Lock()
 
         async with self._save_lock:
-<<<<<<< HEAD
-=======
-
->>>>>>> 68da81ea
+
             try:
                 learning_points_file = self.storage_path / "learning_points.json"
                 learning_points_data = []
@@ -718,7 +711,6 @@
                     (metrics_file, metrics_data),
                 ]
 
-<<<<<<< HEAD
                 snapshot = LearningDataSnapshot(
                     saved_at=time.time(),
                     learning_points=learning_points_data,
@@ -732,11 +724,7 @@
 
                 await self._sync_learning_snapshot(snapshot)
 
-=======
-                for path, data in artifacts:
-                    await self._write_json_artifact(path, data)
-
->>>>>>> 68da81ea
+
             except Exception as e:
                 logger.error(f"Failed to save learning data: {str(e)}")
 
