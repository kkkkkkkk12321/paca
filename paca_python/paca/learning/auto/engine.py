"""
Auto Learning Engine
자동 학습 시스템 메인 구현
TypeScript 버전의 Python 완전 변환 + 한국어 NLP 최적화
"""

import asyncio
import copy
import json
import time
import logging
from dataclasses import fields
from typing import List, Dict, Any, Optional, Set, Tuple
from pathlib import Path
import re

# Korean NLP
try:
    from konlpy.tag import Okt
    KONLPY_AVAILABLE = True
except ImportError:
    KONLPY_AVAILABLE = False
    print("Warning: KoNLPy not available. Korean NLP features will be limited.")

from ...core.types import Result, create_success, create_failure
from ...core.utils import generate_id, current_timestamp, safe_get
from ...core.errors import ApplicationError as LearningError, ErrorSeverity
from ...core.utils.portable_storage import get_storage_manager
from .types import (
    LearningPoint, LearningPattern, LearningStatus, GeneratedTactic,
    GeneratedHeuristic, GeneratedKnowledge, LearningCategory, PatternType,
    KoreanAnalysisResult, LearningMetrics, DatabaseInterface,
    ConversationMemoryInterface
)

logger = logging.getLogger(__name__)


class AutoLearningSystem:
    """
    자동 학습 시스템

    Features:
    - 한국어 대화 패턴 자동 감지
    - 성공/실패 패턴 학습
    - 사용자 선호도 추출
    - 자동 전술/휴리스틱 생성
    - KoNLPy 기반 한국어 NLP 최적화
    """

    def __init__(
        self,
        database: DatabaseInterface,
        conversation_memory: ConversationMemoryInterface,
        storage_path: Optional[str] = None,
        enable_korean_nlp: bool = True
    ):
        self.database = database
        self.conversation_memory = conversation_memory
        # 포터블 저장소 사용
        if storage_path:
            self.storage_path = Path(storage_path)
        else:
            storage_manager = get_storage_manager()
            self.storage_path = storage_manager.get_memory_storage_path("learning")
        self.storage_path.mkdir(parents=True, exist_ok=True)

        # 학습 데이터
        self.learning_points: List[LearningPoint] = []
        self.generated_tactics: List[GeneratedTactic] = []
        self.generated_heuristics: List[GeneratedHeuristic] = []
        self.metrics = LearningMetrics()

        # 한국어 NLP 설정
        self.enable_korean_nlp = enable_korean_nlp and KONLPY_AVAILABLE
        if self.enable_korean_nlp:
            self.korean_analyzer = Okt()
            logger.info("Korean NLP analyzer initialized with KoNLPy")
        else:
            self.korean_analyzer = None
            logger.warning("Korean NLP disabled or KoNLPy not available")

        # 학습 패턴 정의 (한국어 최적화)
        self.learning_patterns = self._initialize_korean_patterns()

<<<<<<< HEAD
        # 저장 동기화 락 (첫 비동기 저장 시점에 생성)
=======
        # 저장 동기화 락 (지연 초기화)
>>>>>>> e7dba75a
        self._save_lock: Optional[asyncio.Lock] = None

        # 데이터 로드
        self._load_learning_data()

    def _initialize_korean_patterns(self) -> List[LearningPattern]:
        """한국어 최적화된 학습 패턴 초기화"""
        return [
            # 성공 패턴 (더 다양한 한국어 표현)
            LearningPattern(
                pattern_type=PatternType.SUCCESS,
                keywords=[
                    "해결됐어", "완료", "성공", "좋아", "맞아", "정확해", "도움이 됐어",
                    "감사", "잘 작동해", "문제없어", "됐다", "성공했어", "해결했어",
                    "훌륭해", "완벽해", "좋네", "잘 되네", "OK", "오케이"
                ],
                context_indicators=[
                    "문제", "오류", "버그", "수정", "개선", "해결", "처리", "구현",
                    "작업", "태스크", "이슈", "에러", "실행"
                ],
                confidence_threshold=0.8,
                extraction_rule="Extract the method or approach that led to success",
                language="ko"
            ),

            # 실패 패턴
            LearningPattern(
                pattern_type=PatternType.FAILURE,
                keywords=[
                    "안돼", "실패", "오류", "문제", "작동하지 않아", "안 되네", "에러",
                    "안 돼", "안돼네", "실패했어", "문제야", "이상해", "버그",
                    "작동 안해", "안 됨", "안됨", "불가능"
                ],
                context_indicators=[
                    "시도", "실행", "테스트", "적용", "사용", "작업", "처리",
                    "구현", "설치", "설정", "실행"
                ],
                confidence_threshold=0.7,
                extraction_rule="Extract the approach that should be avoided",
                language="ko"
            ),

            # 선호도 패턴
            LearningPattern(
                pattern_type=PatternType.PREFERENCE,
                keywords=[
                    "선호해", "좋아해", "싫어해", "원해", "필요해", "중요해",
                    "마음에 들어", "별로야", "그냥", "더 나아", "선호",
                    "좋아", "싫어", "원함", "필요함"
                ],
                context_indicators=[
                    "방법", "방식", "도구", "언어", "프레임워크", "라이브러리",
                    "기술", "접근법", "스타일", "패턴"
                ],
                confidence_threshold=0.6,
                extraction_rule="Extract user preferences for future reference",
                language="ko"
            ),

            # 지식 갭 패턴
            LearningPattern(
                pattern_type=PatternType.KNOWLEDGE,
                keywords=[
                    "몰랐어", "처음 알았어", "배웠어", "이해했어", "신기해",
                    "몰랐네", "처음", "새로워", "배움", "이해", "알게 됐어",
                    "깨달았어", "알았어"
                ],
                context_indicators=[
                    "개념", "원리", "방법", "기술", "이론", "방식", "시스템",
                    "구조", "패턴", "알고리즘"
                ],
                confidence_threshold=0.7,
                extraction_rule="Extract new knowledge for teaching opportunities",
                language="ko"
            ),

            # 성능 패턴
            LearningPattern(
                pattern_type=PatternType.PERFORMANCE,
                keywords=[
                    "느려", "빨라", "성능", "최적화", "빠르게", "느리게",
                    "속도", "효율", "개선", "향상"
                ],
                context_indicators=[
                    "실행", "처리", "응답", "로딩", "렌더링", "계산",
                    "쿼리", "네트워크", "메모리"
                ],
                confidence_threshold=0.7,
                extraction_rule="Extract performance insights",
                language="ko"
            )
        ]

    async def analyze_learning_opportunities(
        self,
        user_message: str,
        paca_response: str,
        conversation_id: Optional[str] = None
    ) -> Result[List[LearningPoint]]:
        """대화에서 자동으로 학습 포인트 감지 및 분석"""
        try:
            detected_patterns = await self._detect_learning_patterns(user_message, paca_response)
            learning_points = []

            for pattern in detected_patterns:
                learning_point = await self._extract_learning_point(
                    user_message, paca_response, conversation_id, pattern
                )

                if learning_point and learning_point.confidence >= pattern.confidence_threshold:
                    self.learning_points.append(learning_point)
                    learning_points.append(learning_point)

                    # 메트릭 업데이트
                    self.metrics.update_metrics(learning_point)

                    # 즉시 지식 생성 시도
                    await self._attempt_knowledge_generation(learning_point)

                    logger.info(f"New learning point created: {learning_point.category.value}")

            # 데이터 저장
            await self._save_learning_data()

            return create_success(learning_points)

        except Exception as e:
            error_msg = f"Failed to analyze learning opportunities: {str(e)}"
            logger.error(error_msg)
            return create_failure(error_msg)

    def get_learning_status(self) -> LearningStatus:
        """자동 학습 상태 조회"""
        recent_threshold = time.time() - (24 * 60 * 60)  # 24시간 전
        recent_learning = len([
            lp for lp in self.learning_points
            if lp.created_at > recent_threshold
        ])

        return LearningStatus(
            learning_points=len(self.learning_points),
            generated_tactics=len(self.generated_tactics),
            generated_heuristics=len(self.generated_heuristics),
            recent_learning=recent_learning,
            total_conversations_analyzed=self.metrics.total_learning_points,
            average_confidence=self.metrics.average_confidence,
            last_learning_at=max([lp.created_at for lp in self.learning_points], default=None),
            active_patterns=len(self.learning_patterns)
        )

    def get_generated_knowledge(self) -> GeneratedKnowledge:
        """생성된 지식 조회"""
        tactics_data = []
        for tactic in self.generated_tactics:
            tactics_data.append({
                "name": tactic.name,
                "description": tactic.description,
                "effectiveness": tactic.effectiveness,
                "success_rate": tactic.success_rate,
                "applications": tactic.total_applications,
                "created_at": time.strftime("%Y-%m-%d %H:%M:%S", time.localtime(tactic.created_at))
            })

        heuristics_data = []
        for heuristic in self.generated_heuristics:
            heuristics_data.append({
                "pattern": heuristic.pattern,
                "avoidance_rule": heuristic.avoidance_rule,
                "effectiveness": heuristic.effectiveness,
                "avoidance_rate": heuristic.avoidance_rate,
                "triggers": heuristic.triggered_count,
                "created_at": time.strftime("%Y-%m-%d %H:%M:%S", time.localtime(heuristic.created_at))
            })

        effectiveness_summary = {
            "tactics_avg": sum(t.effectiveness for t in self.generated_tactics) / max(len(self.generated_tactics), 1),
            "heuristics_avg": sum(h.effectiveness for h in self.generated_heuristics) / max(len(self.generated_heuristics), 1),
            "overall_learning_rate": self.metrics.learning_rate
        }

        return GeneratedKnowledge(
            tactics=tactics_data,
            heuristics=heuristics_data,
            effectiveness_summary=effectiveness_summary
        )

    async def _detect_learning_patterns(
        self,
        user_message: str,
        paca_response: str
    ) -> List[LearningPattern]:
        """학습 패턴 감지 (한국어 NLP 최적화)"""
        combined_text = f"{user_message} {paca_response}".lower()
        detected_patterns = []

        # 한국어 NLP 분석
        if self.enable_korean_nlp:
            korean_analysis = await self._analyze_korean_text(combined_text)
        else:
            korean_analysis = None

        for pattern in self.learning_patterns:
            # 키워드 매칭 점수
            keyword_score = self._calculate_keyword_score(combined_text, pattern.keywords)

            # 컨텍스트 매칭 점수
            context_score = self._calculate_keyword_score(combined_text, pattern.context_indicators)

            # 한국어 NLP 보조 점수
            nlp_score = 0.0
            if korean_analysis:
                nlp_score = self._calculate_nlp_score(korean_analysis, pattern)

            # 종합 점수 계산
            total_score = (keyword_score * 0.4) + (context_score * 0.4) + (nlp_score * 0.2)

            if total_score >= pattern.confidence_threshold * 0.7:  # 약간 낮은 임계값으로 후보 선별
                detected_patterns.append(pattern)

        return detected_patterns

    async def _analyze_korean_text(self, text: str) -> Optional[KoreanAnalysisResult]:
        """한국어 텍스트 분석"""
        if not self.korean_analyzer:
            return None

        try:
            # 형태소 분석
            morphs = self.korean_analyzer.morphs(text)
            pos_tags = self.korean_analyzer.pos(text)
            nouns = self.korean_analyzer.nouns(text)

            # 품사별 분류
            verbs = [word for word, pos in pos_tags if pos.startswith('V')]
            adjectives = [word for word, pos in pos_tags if pos.startswith('A')]

            # 간단한 감정 분석 (긍정/부정 키워드 기반)
            positive_words = {"좋", "훌륭", "완벽", "성공", "해결", "감사", "만족"}
            negative_words = {"나쁘", "실패", "문제", "오류", "에러", "안됨", "불가능"}

            positive_count = sum(1 for word in morphs if any(pos in word for pos in positive_words))
            negative_count = sum(1 for word in morphs if any(neg in word for neg in negative_words))

            sentiment_score = 0.0
            if positive_count + negative_count > 0:
                sentiment_score = (positive_count - negative_count) / (positive_count + negative_count)

            # 분석 신뢰도 계산
            confidence = min(1.0, len(morphs) / 50.0)  # 단어 수가 많을수록 신뢰도 증가

            return KoreanAnalysisResult(
                morphs=morphs,
                pos_tags=pos_tags,
                nouns=nouns,
                verbs=verbs,
                adjectives=adjectives,
                sentiment_score=sentiment_score,
                confidence=confidence
            )

        except Exception as e:
            logger.error(f"Korean text analysis failed: {str(e)}")
            return None

    def _calculate_keyword_score(self, text: str, keywords: List[str]) -> float:
        """키워드 매칭 점수 계산"""
        matched_count = 0
        for keyword in keywords:
            if keyword.lower() in text:
                matched_count += 1

        return matched_count / max(len(keywords), 1)

    def _calculate_nlp_score(self, analysis: KoreanAnalysisResult, pattern: LearningPattern) -> float:
        """NLP 분석 기반 점수 계산"""
        score = 0.0

        # 감정 점수 반영
        if pattern.pattern_type == PatternType.SUCCESS and analysis.positive_sentiment:
            score += 0.3
        elif pattern.pattern_type == PatternType.FAILURE and analysis.negative_sentiment:
            score += 0.3

        # 품사 분석 반영
        if pattern.pattern_type == PatternType.KNOWLEDGE and len(analysis.nouns) > 3:
            score += 0.2

        if pattern.pattern_type == PatternType.PREFERENCE and len(analysis.adjectives) > 1:
            score += 0.2

        # 분석 신뢰도 반영
        score *= analysis.confidence

        return min(score, 1.0)

    async def _extract_learning_point(
        self,
        user_message: str,
        paca_response: str,
        conversation_id: Optional[str],
        pattern: LearningPattern
    ) -> Optional[LearningPoint]:
        """학습 포인트 추출"""
        try:
            # 카테고리 매핑
            category_map = {
                PatternType.SUCCESS: LearningCategory.SUCCESS_PATTERN,
                PatternType.FAILURE: LearningCategory.ERROR_PATTERN,
                PatternType.PREFERENCE: LearningCategory.USER_PREFERENCE,
                PatternType.KNOWLEDGE: LearningCategory.KNOWLEDGE_GAP,
                PatternType.PERFORMANCE: LearningCategory.PERFORMANCE_ISSUE
            }

            category = category_map.get(pattern.pattern_type, LearningCategory.SUCCESS_PATTERN)

            # 지식 추출
            extracted_knowledge = await self._extract_knowledge_by_type(
                user_message, paca_response, pattern.pattern_type
            )

            if not extracted_knowledge or len(extracted_knowledge.strip()) < 10:
                return None

            # 컨텍스트 추출
            context = self._extract_context(user_message, paca_response)

            # 신뢰도 계산
            confidence = self._calculate_confidence(user_message, paca_response, pattern)

            return LearningPoint(
                user_message=user_message,
                paca_response=paca_response,
                context=context,
                category=category,
                confidence=confidence,
                extracted_knowledge=extracted_knowledge,
                conversation_id=conversation_id,
                source_pattern=pattern.pattern_type.value
            )

        except Exception as e:
            logger.error(f"Failed to extract learning point: {str(e)}")
            return None

    async def _extract_knowledge_by_type(
        self,
        user_message: str,
        paca_response: str,
        pattern_type: PatternType
    ) -> str:
        """패턴 타입별 지식 추출"""
        if pattern_type == PatternType.SUCCESS:
            return self._extract_success_method(user_message, paca_response)
        elif pattern_type == PatternType.FAILURE:
            return self._extract_failure_pattern(user_message, paca_response)
        elif pattern_type == PatternType.PREFERENCE:
            return self._extract_user_preference(user_message, paca_response)
        elif pattern_type == PatternType.KNOWLEDGE:
            return self._extract_new_knowledge(user_message, paca_response)
        elif pattern_type == PatternType.PERFORMANCE:
            return self._extract_performance_insight(user_message, paca_response)
        else:
            return ""

    def _extract_success_method(self, user_message: str, paca_response: str) -> str:
        """성공 방법 추출"""
        success_keywords = ["해결", "수정", "완료", "성공", "작동", "고침", "처리"]
        lines = paca_response.split('\n')
        relevant_lines = []

        for line in lines:
            if any(keyword in line for keyword in success_keywords):
                relevant_lines.append(line.strip())

        result = ' '.join(relevant_lines)
        return result[:300] if result else user_message[:200]

    def _extract_failure_pattern(self, user_message: str, paca_response: str) -> str:
        """실패 패턴 추출"""
        error_keywords = ["오류", "에러", "실패", "문제", "안됨", "작동하지 않음", "버그"]
        combined_text = f"{user_message} {paca_response}"
        lines = combined_text.split('\n')
        relevant_lines = []

        for line in lines:
            if any(keyword in line for keyword in error_keywords):
                relevant_lines.append(line.strip())

        result = ' '.join(relevant_lines)
        return result[:300] if result else user_message[:200]

    def _extract_user_preference(self, user_message: str, paca_response: str) -> str:
        """사용자 선호도 추출"""
        preference_keywords = ["선호", "좋아", "싫어", "원해", "필요", "중요", "마음에"]
        lines = user_message.split('\n')
        relevant_lines = []

        for line in lines:
            if any(keyword in line for keyword in preference_keywords):
                relevant_lines.append(line.strip())

        result = ' '.join(relevant_lines)
        return result[:300] if result else user_message[:200]

    def _extract_new_knowledge(self, user_message: str, paca_response: str) -> str:
        """새로운 지식 추출"""
        knowledge_keywords = ["몰랐", "처음", "배웠", "이해", "신기", "알았", "깨달았"]
        combined_text = f"{user_message} {paca_response}"
        lines = combined_text.split('\n')
        relevant_lines = []

        for line in lines:
            if any(keyword in line for keyword in knowledge_keywords):
                relevant_lines.append(line.strip())

        result = ' '.join(relevant_lines)
        return result[:300] if result else combined_text[:200]

    def _extract_performance_insight(self, user_message: str, paca_response: str) -> str:
        """성능 인사이트 추출"""
        performance_keywords = ["느려", "빨라", "성능", "최적화", "속도", "효율"]
        combined_text = f"{user_message} {paca_response}"
        lines = combined_text.split('\n')
        relevant_lines = []

        for line in lines:
            if any(keyword in line for keyword in performance_keywords):
                relevant_lines.append(line.strip())

        result = ' '.join(relevant_lines)
        return result[:300] if result else combined_text[:200]

    def _extract_context(self, user_message: str, paca_response: str) -> str:
        """컨텍스트 추출"""
        context_keywords = {
            "프로그래밍": "programming",
            "개발": "development",
            "UI": "ui",
            "API": "api",
            "데이터베이스": "database",
            "설계": "design",
            "디버그": "debug",
            "웹": "web",
            "앱": "app",
            "시스템": "system"
        }

        combined_text = f"{user_message} {paca_response}".lower()

        for keyword, context in context_keywords.items():
            if keyword.lower() in combined_text:
                return context

        return "general"

    def _calculate_confidence(
        self,
        user_message: str,
        paca_response: str,
        pattern: LearningPattern
    ) -> float:
        """신뢰도 계산"""
        base_confidence = 0.5
        combined_text = f"{user_message} {paca_response}".lower()

        # 키워드 매칭 점수
        keyword_matches = sum(
            1 for keyword in pattern.keywords
            if keyword.lower() in combined_text
        )
        base_confidence += keyword_matches * 0.1

        # 컨텍스트 매칭 점수
        context_matches = sum(
            1 for indicator in pattern.context_indicators
            if indicator.lower() in combined_text
        )
        base_confidence += context_matches * 0.15

        # 메시지 길이 보너스
        if len(combined_text) > 100:
            base_confidence += 0.1

        # 한국어 NLP 보너스
        if self.enable_korean_nlp:
            base_confidence += 0.05

        return min(base_confidence, 1.0)

    async def _attempt_knowledge_generation(self, learning_point: LearningPoint) -> None:
        """지식 생성 시도"""
        try:
            if learning_point.category == LearningCategory.SUCCESS_PATTERN:
                await self._generate_tactic(learning_point)
            elif learning_point.category == LearningCategory.ERROR_PATTERN:
                await self._generate_heuristic(learning_point)
        except Exception as e:
            logger.error(f"Knowledge generation failed: {str(e)}")

    async def _generate_tactic(self, learning_point: LearningPoint) -> None:
        """전술 생성"""
        tactic = GeneratedTactic(
            name=f"자동생성: {learning_point.context} 해결 전술",
            description=learning_point.extracted_knowledge,
            context=learning_point.context,
            source_conversations=[learning_point.id],
            tags=[learning_point.context, "auto_generated", "success"]
        )

        # 유사한 전술 검사
        similar_tactic = self._find_similar_tactic(tactic)
        if not similar_tactic:
            self.generated_tactics.append(tactic)
            self.database.add_experience(tactic.name, tactic.description)
            logger.info(f"New tactic generated: {tactic.name}")
        else:
            # 기존 전술 강화
            similar_tactic.source_conversations.append(learning_point.id)
            similar_tactic.apply(success=True)

    async def _generate_heuristic(self, learning_point: LearningPoint) -> None:
        """휴리스틱 생성"""
        pattern = self._extract_pattern(learning_point.extracted_knowledge)

        heuristic = GeneratedHeuristic(
            pattern=pattern,
            avoidance_rule=f"{learning_point.context}에서 {learning_point.extracted_knowledge} 상황을 피할 것",
            context=learning_point.context,
            source_conversations=[learning_point.id],
            severity="medium"
        )

        # 유사한 휴리스틱 검사
        similar_heuristic = self._find_similar_heuristic(heuristic)
        if not similar_heuristic:
            self.generated_heuristics.append(heuristic)
            self.database.add_heuristic(heuristic.avoidance_rule)
            logger.info(f"New heuristic generated: {heuristic.pattern}")
        else:
            # 기존 휴리스틱 강화
            similar_heuristic.source_conversations.append(learning_point.id)
            similar_heuristic.trigger(avoided=True)

    def _find_similar_tactic(self, tactic: GeneratedTactic) -> Optional[GeneratedTactic]:
        """유사한 전술 찾기"""
        for existing_tactic in self.generated_tactics:
            if self._calculate_text_similarity(existing_tactic.description, tactic.description) > 0.7:
                return existing_tactic
        return None

    def _find_similar_heuristic(self, heuristic: GeneratedHeuristic) -> Optional[GeneratedHeuristic]:
        """유사한 휴리스틱 찾기"""
        for existing_heuristic in self.generated_heuristics:
            if self._calculate_text_similarity(existing_heuristic.pattern, heuristic.pattern) > 0.7:
                return existing_heuristic
        return None

    def _calculate_text_similarity(self, text1: str, text2: str) -> float:
        """텍스트 유사도 계산 (Jaccard 유사도)"""
        words1 = set(text1.lower().split())
        words2 = set(text2.lower().split())

        if not words1 and not words2:
            return 1.0

        intersection = words1.intersection(words2)
        union = words1.union(words2)

        return len(intersection) / len(union) if union else 0.0

    def _extract_pattern(self, description: str) -> str:
        """패턴 추출"""
        words = description.split()
        # 의미있는 단어들만 선택 (길이 3 이상)
        meaningful_words = [word for word in words if len(word) >= 3]
        return ' '.join(meaningful_words[:5])

    async def _save_learning_data(self) -> None:
        """학습 데이터 저장"""
<<<<<<< HEAD
        if self._save_lock is None:
            self._save_lock = asyncio.Lock()

        async with self._save_lock:
=======
        lock = self._save_lock
        if lock is None:
            # 이벤트 루프가 실행 중일 때만 락을 생성하도록 보장
            asyncio.get_running_loop()
            lock = asyncio.Lock()
            self._save_lock = lock

        async with lock:
>>>>>>> e7dba75a
            try:
                learning_points_file = self.storage_path / "learning_points.json"
                learning_points_data = []
                for lp in self.learning_points:
                    lp_snapshot = copy.deepcopy(lp.__dict__)
                    lp_snapshot["category"] = lp.category.value
                    lp_snapshot["created_at"] = lp.created_at
                    lp_snapshot["updated_at"] = lp.updated_at
                    learning_points_data.append(lp_snapshot)

                tactics_file = self.storage_path / "generated_tactics.json"
                tactics_data = [copy.deepcopy(tactic.__dict__) for tactic in self.generated_tactics]

                heuristics_file = self.storage_path / "generated_heuristics.json"
                heuristics_data = [copy.deepcopy(heuristic.__dict__) for heuristic in self.generated_heuristics]

                metrics_file = self.storage_path / "learning_metrics.json"
                metrics_data = copy.deepcopy(self.metrics.__dict__)

                artifacts: List[Tuple[Path, Any]] = [
                    (learning_points_file, learning_points_data),
                    (tactics_file, tactics_data),
                    (heuristics_file, heuristics_data),
                    (metrics_file, metrics_data),
                ]

                for path, data in artifacts:
                    await self._write_json_artifact(path, data)

            except Exception as e:
                logger.error(f"Failed to save learning data: {str(e)}")

    async def _write_json_artifact(self, path: Path, data: Any) -> None:
        """비동기적으로 JSON 아티팩트를 저장"""
        await asyncio.to_thread(self._write_json_file, path, data)

    @staticmethod
    def _write_json_file(path: Path, data: Any) -> None:
        """JSON 데이터를 파일로 저장"""
        serialized = json.dumps(data, ensure_ascii=False, indent=2)
        path.write_text(serialized, encoding='utf-8')

    def _load_learning_data(self) -> None:
        """학습 데이터 로드"""
        try:
            loaded_learning_points: List[LearningPoint] = []
            loaded_tactics: List[GeneratedTactic] = []
            loaded_heuristics: List[GeneratedHeuristic] = []
            loaded_metrics = self.metrics

            # 학습 포인트 로드
            learning_points_file = self.storage_path / "learning_points.json"
            if learning_points_file.exists():
                with open(learning_points_file, 'r', encoding='utf-8') as f:
                    data = json.load(f)
                lp_fields = {field.name for field in fields(LearningPoint)}
                for item in data:
                    if not isinstance(item, dict):
                        continue

                    item_data = dict(item)
                    if 'category' in item_data:
                        try:
                            item_data['category'] = LearningCategory(item_data['category'])
                        except ValueError:
                            logger.warning("Unknown learning category encountered during load: %s", item_data['category'])
                            continue

                    filtered_item = {k: item_data.get(k) for k in lp_fields if k in item_data}
                    try:
                        loaded_learning_points.append(LearningPoint(**filtered_item))
                    except (TypeError, ValueError) as e:
                        logger.warning("Skipping invalid learning point entry: %s", e)

            # 전술 로드
            tactics_file = self.storage_path / "generated_tactics.json"
            if tactics_file.exists():
                with open(tactics_file, 'r', encoding='utf-8') as f:
                    data = json.load(f)
                tactic_fields = {field.name for field in fields(GeneratedTactic)}
                for item in data:
                    if not isinstance(item, dict):
                        continue

                    filtered_item = {k: item.get(k) for k in tactic_fields if k in item}
                    try:
                        loaded_tactics.append(GeneratedTactic(**filtered_item))
                    except (TypeError, ValueError) as e:
                        logger.warning("Skipping invalid generated tactic entry: %s", e)

            # 휴리스틱 로드
            heuristics_file = self.storage_path / "generated_heuristics.json"
            if heuristics_file.exists():
                with open(heuristics_file, 'r', encoding='utf-8') as f:
                    data = json.load(f)
                heuristic_fields = {field.name for field in fields(GeneratedHeuristic)}
                for item in data:
                    if not isinstance(item, dict):
                        continue

                    filtered_item = {k: item.get(k) for k in heuristic_fields if k in item}
                    try:
                        loaded_heuristics.append(GeneratedHeuristic(**filtered_item))
                    except (TypeError, ValueError) as e:
                        logger.warning("Skipping invalid generated heuristic entry: %s", e)

            # 메트릭 로드
            metrics_file = self.storage_path / "learning_metrics.json"
            if metrics_file.exists():
                with open(metrics_file, 'r', encoding='utf-8') as f:
                    data = json.load(f)
                metrics_fields = {field.name for field in fields(LearningMetrics)}
                filtered_metrics = {k: data.get(k) for k in metrics_fields if k in data}
                try:
                    loaded_metrics = LearningMetrics(**filtered_metrics)
                except (TypeError, ValueError) as e:
                    logger.warning("Failed to load learning metrics, using defaults: %s", e)
                    loaded_metrics = LearningMetrics()

            # 상태 반영
            self.learning_points = loaded_learning_points
            self.generated_tactics = loaded_tactics
            self.generated_heuristics = loaded_heuristics
            self.metrics = loaded_metrics

            # 오래된 데이터 정리 (상태 복원 후 실행)
            self._cleanup_old_learning_data()

        except Exception as e:
            logger.error(f"Failed to load learning data: {str(e)}")

    def _cleanup_old_learning_data(self) -> None:
        """오래된 학습 데이터 정리"""
        try:
            current_time = time.time()
            ninety_days_ago = current_time - (90 * 24 * 60 * 60)
            thirty_days_ago = current_time - (30 * 24 * 60 * 60)

            # 90일 이상 된 학습 포인트 제거
            self.learning_points = [
                lp for lp in self.learning_points
                if lp.created_at > ninety_days_ago
            ]

            # 효과성이 낮거나 사용되지 않는 전술/휴리스틱 제거
            self.generated_tactics = [
                t for t in self.generated_tactics
                if t.effectiveness >= 0.3 or (t.last_used and t.last_used > thirty_days_ago)
            ]

            self.generated_heuristics = [
                h for h in self.generated_heuristics
                if h.effectiveness >= 0.3 or (h.last_triggered and h.last_triggered > thirty_days_ago)
            ]

        except Exception as e:
            logger.error(f"Failed to cleanup old learning data: {str(e)}")<|MERGE_RESOLUTION|>--- conflicted
+++ resolved
@@ -83,11 +83,8 @@
         # 학습 패턴 정의 (한국어 최적화)
         self.learning_patterns = self._initialize_korean_patterns()
 
-<<<<<<< HEAD
         # 저장 동기화 락 (첫 비동기 저장 시점에 생성)
-=======
-        # 저장 동기화 락 (지연 초기화)
->>>>>>> e7dba75a
+
         self._save_lock: Optional[asyncio.Lock] = None
 
         # 데이터 로드
@@ -667,21 +664,11 @@
 
     async def _save_learning_data(self) -> None:
         """학습 데이터 저장"""
-<<<<<<< HEAD
         if self._save_lock is None:
             self._save_lock = asyncio.Lock()
 
         async with self._save_lock:
-=======
-        lock = self._save_lock
-        if lock is None:
-            # 이벤트 루프가 실행 중일 때만 락을 생성하도록 보장
-            asyncio.get_running_loop()
-            lock = asyncio.Lock()
-            self._save_lock = lock
-
-        async with lock:
->>>>>>> e7dba75a
+
             try:
                 learning_points_file = self.storage_path / "learning_points.json"
                 learning_points_data = []
