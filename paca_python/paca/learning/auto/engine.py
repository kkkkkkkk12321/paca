"""
Auto Learning Engine
자동 학습 시스템 메인 구현
TypeScript 버전의 Python 완전 변환 + 한국어 NLP 최적화
"""

import asyncio
import copy
import json
import time
import logging
from dataclasses import fields
from typing import List, Dict, Any, Optional, Set, Tuple
from pathlib import Path
import re

# Korean NLP
try:
    from konlpy.tag import Okt
    KONLPY_AVAILABLE = True
except ImportError:
    KONLPY_AVAILABLE = False
    print("Warning: KoNLPy not available. Korean NLP features will be limited.")

from ...core.types import Result, create_success, create_failure
from ...core.utils import generate_id, current_timestamp, safe_get
from ...core.errors import ApplicationError as LearningError, ErrorSeverity
from ...core.utils.portable_storage import get_storage_manager
from .synchronizer import (
    CompositeLearningDataSynchronizer,
    LearningDataSnapshot,
    LearningDataSynchronizer,
    build_default_synchronizer,
)
from .types import (
    LearningPoint, LearningPattern, LearningStatus, GeneratedTactic,
    GeneratedHeuristic, GeneratedKnowledge, LearningCategory, PatternType,
    KoreanAnalysisResult, LearningMetrics, DatabaseInterface,
    ConversationMemoryInterface
)

logger = logging.getLogger(__name__)


class AutoLearningSystem:
    """
    자동 학습 시스템

    Features:
    - 한국어 대화 패턴 자동 감지
    - 성공/실패 패턴 학습
    - 사용자 선호도 추출
    - 자동 전술/휴리스틱 생성
    - KoNLPy 기반 한국어 NLP 최적화
    """

    def __init__(
        self,
        database: DatabaseInterface,
        conversation_memory: ConversationMemoryInterface,
        storage_path: Optional[str] = None,
        enable_korean_nlp: bool = True,
        learning_synchronizer: Optional[LearningDataSynchronizer] = None,
    ):
        self.database = database
        self.conversation_memory = conversation_memory
        # 포터블 저장소 사용
        if storage_path:
            self.storage_path = Path(storage_path)
        else:
            storage_manager = get_storage_manager()
            self.storage_path = storage_manager.get_memory_storage_path("learning")
        self.storage_path.mkdir(parents=True, exist_ok=True)

        # 학습 데이터
        self.learning_points: List[LearningPoint] = []
        self.generated_tactics: List[GeneratedTactic] = []
        self.generated_heuristics: List[GeneratedHeuristic] = []
        self.metrics = LearningMetrics()

        # 한국어 NLP 설정
        self.enable_korean_nlp = enable_korean_nlp and KONLPY_AVAILABLE
        if self.enable_korean_nlp:
            self.korean_analyzer = Okt()
            logger.info("Korean NLP analyzer initialized with KoNLPy")
        else:
            self.korean_analyzer = None
            logger.warning("Korean NLP disabled or KoNLPy not available")

        # 학습 패턴 정의 (한국어 최적화)
        self.learning_patterns = self._initialize_korean_patterns()

        # 저장 동기화 락 (첫 비동기 저장 시점에 생성)
        self._save_lock: Optional[asyncio.Lock] = None

        default_synchronizer = build_default_synchronizer(self.storage_path)
        if learning_synchronizer is None:
            self._learning_synchronizer: LearningDataSynchronizer = default_synchronizer
        else:
            self._learning_synchronizer = CompositeLearningDataSynchronizer(
                default_synchronizer,
                learning_synchronizer,
            )

<<<<<<< HEAD
=======

>>>>>>> 705369a3
        # 데이터 로드
        self._load_learning_data()

    def _initialize_korean_patterns(self) -> List[LearningPattern]:
        """한국어 최적화된 학습 패턴 초기화"""
        return [
            # 성공 패턴 (더 다양한 한국어 표현)
            LearningPattern(
                pattern_type=PatternType.SUCCESS,
                keywords=[
                    "해결됐어", "완료", "성공", "좋아", "맞아", "정확해", "도움이 됐어",
                    "감사", "잘 작동해", "문제없어", "됐다", "성공했어", "해결했어",
                    "훌륭해", "완벽해", "좋네", "잘 되네", "OK", "오케이"
                ],
                context_indicators=[
                    "문제", "오류", "버그", "수정", "개선", "해결", "처리", "구현",
                    "작업", "태스크", "이슈", "에러", "실행"
                ],
                confidence_threshold=0.8,
                extraction_rule="Extract the method or approach that led to success",
                language="ko"
            ),

            # 실패 패턴
            LearningPattern(
                pattern_type=PatternType.FAILURE,
                keywords=[
                    "안돼", "실패", "오류", "문제", "작동하지 않아", "안 되네", "에러",
                    "안 돼", "안돼네", "실패했어", "문제야", "이상해", "버그",
                    "작동 안해", "안 됨", "안됨", "불가능"
                ],
                context_indicators=[
                    "시도", "실행", "테스트", "적용", "사용", "작업", "처리",
                    "구현", "설치", "설정", "실행"
                ],
                confidence_threshold=0.7,
                extraction_rule="Extract the approach that should be avoided",
                language="ko"
            ),

            # 선호도 패턴
            LearningPattern(
                pattern_type=PatternType.PREFERENCE,
                keywords=[
                    "선호해", "좋아해", "싫어해", "원해", "필요해", "중요해",
                    "마음에 들어", "별로야", "그냥", "더 나아", "선호",
                    "좋아", "싫어", "원함", "필요함"
                ],
                context_indicators=[
                    "방법", "방식", "도구", "언어", "프레임워크", "라이브러리",
                    "기술", "접근법", "스타일", "패턴"
                ],
                confidence_threshold=0.6,
                extraction_rule="Extract user preferences for future reference",
                language="ko"
            ),

            # 지식 갭 패턴
            LearningPattern(
                pattern_type=PatternType.KNOWLEDGE,
                keywords=[
                    "몰랐어", "처음 알았어", "배웠어", "이해했어", "신기해",
                    "몰랐네", "처음", "새로워", "배움", "이해", "알게 됐어",
                    "깨달았어", "알았어"
                ],
                context_indicators=[
                    "개념", "원리", "방법", "기술", "이론", "방식", "시스템",
                    "구조", "패턴", "알고리즘"
                ],
                confidence_threshold=0.7,
                extraction_rule="Extract new knowledge for teaching opportunities",
                language="ko"
            ),

            # 성능 패턴
            LearningPattern(
                pattern_type=PatternType.PERFORMANCE,
                keywords=[
                    "느려", "빨라", "성능", "최적화", "빠르게", "느리게",
                    "속도", "효율", "개선", "향상"
                ],
                context_indicators=[
                    "실행", "처리", "응답", "로딩", "렌더링", "계산",
                    "쿼리", "네트워크", "메모리"
                ],
                confidence_threshold=0.7,
                extraction_rule="Extract performance insights",
                language="ko"
            )
        ]

    async def analyze_learning_opportunities(
        self,
        user_message: str,
        paca_response: str,
        conversation_id: Optional[str] = None
    ) -> Result[List[LearningPoint]]:
        """대화에서 자동으로 학습 포인트 감지 및 분석"""
        try:
            detected_patterns = await self._detect_learning_patterns(user_message, paca_response)
            learning_points = []

            for pattern in detected_patterns:
                learning_point = await self._extract_learning_point(
                    user_message, paca_response, conversation_id, pattern
                )

                if learning_point and learning_point.confidence >= pattern.confidence_threshold:
                    self.learning_points.append(learning_point)
                    learning_points.append(learning_point)

                    # 메트릭 업데이트
                    self.metrics.update_metrics(learning_point)

                    # 즉시 지식 생성 시도
                    await self._attempt_knowledge_generation(learning_point)

                    logger.info(f"New learning point created: {learning_point.category.value}")

            # 데이터 저장
            await self._save_learning_data()

            return create_success(learning_points)

        except Exception as e:
            error_msg = f"Failed to analyze learning opportunities: {str(e)}"
            logger.error(error_msg)
            return create_failure(error_msg)

    def get_learning_status(self) -> LearningStatus:
        """자동 학습 상태 조회"""
        recent_threshold = time.time() - (24 * 60 * 60)  # 24시간 전
        recent_learning = len([
            lp for lp in self.learning_points
            if lp.created_at > recent_threshold
        ])

        return LearningStatus(
            learning_points=len(self.learning_points),
            generated_tactics=len(self.generated_tactics),
            generated_heuristics=len(self.generated_heuristics),
            recent_learning=recent_learning,
            total_conversations_analyzed=self.metrics.total_learning_points,
            average_confidence=self.metrics.average_confidence,
            last_learning_at=max([lp.created_at for lp in self.learning_points], default=None),
            active_patterns=len(self.learning_patterns)
        )

    def get_generated_knowledge(self) -> GeneratedKnowledge:
        """생성된 지식 조회"""
        tactics_data = []
        for tactic in self.generated_tactics:
            tactics_data.append({
                "name": tactic.name,
                "description": tactic.description,
                "effectiveness": tactic.effectiveness,
                "success_rate": tactic.success_rate,
                "applications": tactic.total_applications,
                "created_at": time.strftime("%Y-%m-%d %H:%M:%S", time.localtime(tactic.created_at))
            })

        heuristics_data = []
        for heuristic in self.generated_heuristics:
            heuristics_data.append({
                "pattern": heuristic.pattern,
                "avoidance_rule": heuristic.avoidance_rule,
                "effectiveness": heuristic.effectiveness,
                "avoidance_rate": heuristic.avoidance_rate,
                "triggers": heuristic.triggered_count,
                "created_at": time.strftime("%Y-%m-%d %H:%M:%S", time.localtime(heuristic.created_at))
            })

        effectiveness_summary = {
            "tactics_avg": sum(t.effectiveness for t in self.generated_tactics) / max(len(self.generated_tactics), 1),
            "heuristics_avg": sum(h.effectiveness for h in self.generated_heuristics) / max(len(self.generated_heuristics), 1),
            "overall_learning_rate": self.metrics.learning_rate
        }

        return GeneratedKnowledge(
            tactics=tactics_data,
            heuristics=heuristics_data,
            effectiveness_summary=effectiveness_summary
        )

    async def _detect_learning_patterns(
        self,
        user_message: str,
        paca_response: str
    ) -> List[LearningPattern]:
        """학습 패턴 감지 (한국어 NLP 최적화)"""
        combined_text = f"{user_message} {paca_response}".lower()
        detected_patterns = []

        # 한국어 NLP 분석
        if self.enable_korean_nlp:
            korean_analysis = await self._analyze_korean_text(combined_text)
        else:
            korean_analysis = None

        for pattern in self.learning_patterns:
            # 키워드 매칭 점수
            keyword_score = self._calculate_keyword_score(combined_text, pattern.keywords)

            # 컨텍스트 매칭 점수
            context_score = self._calculate_keyword_score(combined_text, pattern.context_indicators)

            # 한국어 NLP 보조 점수
            nlp_score = 0.0
            if korean_analysis:
                nlp_score = self._calculate_nlp_score(korean_analysis, pattern)

            # 종합 점수 계산
            total_score = (keyword_score * 0.4) + (context_score * 0.4) + (nlp_score * 0.2)

            if total_score >= pattern.confidence_threshold * 0.7:  # 약간 낮은 임계값으로 후보 선별
                detected_patterns.append(pattern)

        return detected_patterns

    async def _analyze_korean_text(self, text: str) -> Optional[KoreanAnalysisResult]:
        """한국어 텍스트 분석"""
        if not self.korean_analyzer:
            return None

        try:
            # 형태소 분석
            morphs = self.korean_analyzer.morphs(text)
            pos_tags = self.korean_analyzer.pos(text)
            nouns = self.korean_analyzer.nouns(text)

            # 품사별 분류
            verbs = [word for word, pos in pos_tags if pos.startswith('V')]
            adjectives = [word for word, pos in pos_tags if pos.startswith('A')]

            # 간단한 감정 분석 (긍정/부정 키워드 기반)
            positive_words = {"좋", "훌륭", "완벽", "성공", "해결", "감사", "만족"}
            negative_words = {"나쁘", "실패", "문제", "오류", "에러", "안됨", "불가능"}

            positive_count = sum(1 for word in morphs if any(pos in word for pos in positive_words))
            negative_count = sum(1 for word in morphs if any(neg in word for neg in negative_words))

            sentiment_score = 0.0
            if positive_count + negative_count > 0:
                sentiment_score = (positive_count - negative_count) / (positive_count + negative_count)

            # 분석 신뢰도 계산
            confidence = min(1.0, len(morphs) / 50.0)  # 단어 수가 많을수록 신뢰도 증가

            return KoreanAnalysisResult(
                morphs=morphs,
                pos_tags=pos_tags,
                nouns=nouns,
                verbs=verbs,
                adjectives=adjectives,
                sentiment_score=sentiment_score,
                confidence=confidence
            )

        except Exception as e:
            logger.error(f"Korean text analysis failed: {str(e)}")
            return None

    def _calculate_keyword_score(self, text: str, keywords: List[str]) -> float:
        """키워드 매칭 점수 계산"""
        matched_count = 0
        for keyword in keywords:
            if keyword.lower() in text:
                matched_count += 1

        return matched_count / max(len(keywords), 1)

    def _calculate_nlp_score(self, analysis: KoreanAnalysisResult, pattern: LearningPattern) -> float:
        """NLP 분석 기반 점수 계산"""
        score = 0.0

        # 감정 점수 반영
        if pattern.pattern_type == PatternType.SUCCESS and analysis.positive_sentiment:
            score += 0.3
        elif pattern.pattern_type == PatternType.FAILURE and analysis.negative_sentiment:
            score += 0.3

        # 품사 분석 반영
        if pattern.pattern_type == PatternType.KNOWLEDGE and len(analysis.nouns) > 3:
            score += 0.2

        if pattern.pattern_type == PatternType.PREFERENCE and len(analysis.adjectives) > 1:
            score += 0.2

        # 분석 신뢰도 반영
        score *= analysis.confidence

        return min(score, 1.0)

    async def _extract_learning_point(
        self,
        user_message: str,
        paca_response: str,
        conversation_id: Optional[str],
        pattern: LearningPattern
    ) -> Optional[LearningPoint]:
        """학습 포인트 추출"""
        try:
            # 카테고리 매핑
            category_map = {
                PatternType.SUCCESS: LearningCategory.SUCCESS_PATTERN,
                PatternType.FAILURE: LearningCategory.ERROR_PATTERN,
                PatternType.PREFERENCE: LearningCategory.USER_PREFERENCE,
                PatternType.KNOWLEDGE: LearningCategory.KNOWLEDGE_GAP,
                PatternType.PERFORMANCE: LearningCategory.PERFORMANCE_ISSUE
            }

            category = category_map.get(pattern.pattern_type, LearningCategory.SUCCESS_PATTERN)

            # 지식 추출
            extracted_knowledge = await self._extract_knowledge_by_type(
                user_message, paca_response, pattern.pattern_type
            )

            if not extracted_knowledge or len(extracted_knowledge.strip()) < 10:
                return None

            # 컨텍스트 추출
            context = self._extract_context(user_message, paca_response)

            # 신뢰도 계산
            confidence = self._calculate_confidence(user_message, paca_response, pattern)

            return LearningPoint(
                user_message=user_message,
                paca_response=paca_response,
                context=context,
                category=category,
                confidence=confidence,
                extracted_knowledge=extracted_knowledge,
                conversation_id=conversation_id,
                source_pattern=pattern.pattern_type.value
            )

        except Exception as e:
            logger.error(f"Failed to extract learning point: {str(e)}")
            return None

    async def _extract_knowledge_by_type(
        self,
        user_message: str,
        paca_response: str,
        pattern_type: PatternType
    ) -> str:
        """패턴 타입별 지식 추출"""
        if pattern_type == PatternType.SUCCESS:
            return self._extract_success_method(user_message, paca_response)
        elif pattern_type == PatternType.FAILURE:
            return self._extract_failure_pattern(user_message, paca_response)
        elif pattern_type == PatternType.PREFERENCE:
            return self._extract_user_preference(user_message, paca_response)
        elif pattern_type == PatternType.KNOWLEDGE:
            return self._extract_new_knowledge(user_message, paca_response)
        elif pattern_type == PatternType.PERFORMANCE:
            return self._extract_performance_insight(user_message, paca_response)
        else:
            return ""

    def _extract_success_method(self, user_message: str, paca_response: str) -> str:
        """성공 방법 추출"""
        success_keywords = ["해결", "수정", "완료", "성공", "작동", "고침", "처리"]
        lines = paca_response.split('\n')
        relevant_lines = []

        for line in lines:
            if any(keyword in line for keyword in success_keywords):
                relevant_lines.append(line.strip())

        result = ' '.join(relevant_lines)
        return result[:300] if result else user_message[:200]

    def _extract_failure_pattern(self, user_message: str, paca_response: str) -> str:
        """실패 패턴 추출"""
        error_keywords = ["오류", "에러", "실패", "문제", "안됨", "작동하지 않음", "버그"]
        combined_text = f"{user_message} {paca_response}"
        lines = combined_text.split('\n')
        relevant_lines = []

        for line in lines:
            if any(keyword in line for keyword in error_keywords):
                relevant_lines.append(line.strip())

        result = ' '.join(relevant_lines)
        return result[:300] if result else user_message[:200]

    def _extract_user_preference(self, user_message: str, paca_response: str) -> str:
        """사용자 선호도 추출"""
        preference_keywords = ["선호", "좋아", "싫어", "원해", "필요", "중요", "마음에"]
        lines = user_message.split('\n')
        relevant_lines = []

        for line in lines:
            if any(keyword in line for keyword in preference_keywords):
                relevant_lines.append(line.strip())

        result = ' '.join(relevant_lines)
        return result[:300] if result else user_message[:200]

    def _extract_new_knowledge(self, user_message: str, paca_response: str) -> str:
        """새로운 지식 추출"""
        knowledge_keywords = ["몰랐", "처음", "배웠", "이해", "신기", "알았", "깨달았"]
        combined_text = f"{user_message} {paca_response}"
        lines = combined_text.split('\n')
        relevant_lines = []

        for line in lines:
            if any(keyword in line for keyword in knowledge_keywords):
                relevant_lines.append(line.strip())

        result = ' '.join(relevant_lines)
        return result[:300] if result else combined_text[:200]

    def _extract_performance_insight(self, user_message: str, paca_response: str) -> str:
        """성능 인사이트 추출"""
        performance_keywords = ["느려", "빨라", "성능", "최적화", "속도", "효율"]
        combined_text = f"{user_message} {paca_response}"
        lines = combined_text.split('\n')
        relevant_lines = []

        for line in lines:
            if any(keyword in line for keyword in performance_keywords):
                relevant_lines.append(line.strip())

        result = ' '.join(relevant_lines)
        return result[:300] if result else combined_text[:200]

    def _extract_context(self, user_message: str, paca_response: str) -> str:
        """컨텍스트 추출"""
        context_keywords = {
            "프로그래밍": "programming",
            "개발": "development",
            "UI": "ui",
            "API": "api",
            "데이터베이스": "database",
            "설계": "design",
            "디버그": "debug",
            "웹": "web",
            "앱": "app",
            "시스템": "system"
        }

        combined_text = f"{user_message} {paca_response}".lower()

        for keyword, context in context_keywords.items():
            if keyword.lower() in combined_text:
                return context

        return "general"

    def _calculate_confidence(
        self,
        user_message: str,
        paca_response: str,
        pattern: LearningPattern
    ) -> float:
        """신뢰도 계산"""
        base_confidence = 0.5
        combined_text = f"{user_message} {paca_response}".lower()

        # 키워드 매칭 점수
        keyword_matches = sum(
            1 for keyword in pattern.keywords
            if keyword.lower() in combined_text
        )
        base_confidence += keyword_matches * 0.1

        # 컨텍스트 매칭 점수
        context_matches = sum(
            1 for indicator in pattern.context_indicators
            if indicator.lower() in combined_text
        )
        base_confidence += context_matches * 0.15

        # 메시지 길이 보너스
        if len(combined_text) > 100:
            base_confidence += 0.1

        # 한국어 NLP 보너스
        if self.enable_korean_nlp:
            base_confidence += 0.05

        return min(base_confidence, 1.0)

    async def _attempt_knowledge_generation(self, learning_point: LearningPoint) -> None:
        """지식 생성 시도"""
        try:
            if learning_point.category == LearningCategory.SUCCESS_PATTERN:
                await self._generate_tactic(learning_point)
            elif learning_point.category == LearningCategory.ERROR_PATTERN:
                await self._generate_heuristic(learning_point)
        except Exception as e:
            logger.error(f"Knowledge generation failed: {str(e)}")

    async def _generate_tactic(self, learning_point: LearningPoint) -> None:
        """전술 생성"""
        tactic = GeneratedTactic(
            name=f"자동생성: {learning_point.context} 해결 전술",
            description=learning_point.extracted_knowledge,
            context=learning_point.context,
            source_conversations=[learning_point.id],
            tags=[learning_point.context, "auto_generated", "success"]
        )

        # 유사한 전술 검사
        similar_tactic = self._find_similar_tactic(tactic)
        if not similar_tactic:
            self.generated_tactics.append(tactic)
            self.database.add_experience(tactic.name, tactic.description)
            logger.info(f"New tactic generated: {tactic.name}")
        else:
            # 기존 전술 강화
            similar_tactic.source_conversations.append(learning_point.id)
            similar_tactic.apply(success=True)

    async def _generate_heuristic(self, learning_point: LearningPoint) -> None:
        """휴리스틱 생성"""
        pattern = self._extract_pattern(learning_point.extracted_knowledge)

        heuristic = GeneratedHeuristic(
            pattern=pattern,
            avoidance_rule=f"{learning_point.context}에서 {learning_point.extracted_knowledge} 상황을 피할 것",
            context=learning_point.context,
            source_conversations=[learning_point.id],
            severity="medium"
        )

        # 유사한 휴리스틱 검사
        similar_heuristic = self._find_similar_heuristic(heuristic)
        if not similar_heuristic:
            self.generated_heuristics.append(heuristic)
            self.database.add_heuristic(heuristic.avoidance_rule)
            logger.info(f"New heuristic generated: {heuristic.pattern}")
        else:
            # 기존 휴리스틱 강화
            similar_heuristic.source_conversations.append(learning_point.id)
            similar_heuristic.trigger(avoided=True)

    def _find_similar_tactic(self, tactic: GeneratedTactic) -> Optional[GeneratedTactic]:
        """유사한 전술 찾기"""
        for existing_tactic in self.generated_tactics:
            if self._calculate_text_similarity(existing_tactic.description, tactic.description) > 0.7:
                return existing_tactic
        return None

    def _find_similar_heuristic(self, heuristic: GeneratedHeuristic) -> Optional[GeneratedHeuristic]:
        """유사한 휴리스틱 찾기"""
        for existing_heuristic in self.generated_heuristics:
            if self._calculate_text_similarity(existing_heuristic.pattern, heuristic.pattern) > 0.7:
                return existing_heuristic
        return None

    def _calculate_text_similarity(self, text1: str, text2: str) -> float:
        """텍스트 유사도 계산 (Jaccard 유사도)"""
        words1 = set(text1.lower().split())
        words2 = set(text2.lower().split())

        if not words1 and not words2:
            return 1.0

        intersection = words1.intersection(words2)
        union = words1.union(words2)

        return len(intersection) / len(union) if union else 0.0

    def _extract_pattern(self, description: str) -> str:
        """패턴 추출"""
        words = description.split()
        # 의미있는 단어들만 선택 (길이 3 이상)
        meaningful_words = [word for word in words if len(word) >= 3]
        return ' '.join(meaningful_words[:5])

    async def _save_learning_data(self) -> None:
        """학습 데이터 저장"""
        if self._save_lock is None:
            self._save_lock = asyncio.Lock()

        async with self._save_lock:
<<<<<<< HEAD
=======

>>>>>>> 705369a3
            try:
                learning_points_file = self.storage_path / "learning_points.json"
                learning_points_data = []
                for lp in self.learning_points:
                    lp_snapshot = copy.deepcopy(lp.__dict__)
                    lp_snapshot["category"] = lp.category.value
                    lp_snapshot["created_at"] = lp.created_at
                    lp_snapshot["updated_at"] = lp.updated_at
                    learning_points_data.append(lp_snapshot)

                tactics_file = self.storage_path / "generated_tactics.json"
                tactics_data = [copy.deepcopy(tactic.__dict__) for tactic in self.generated_tactics]

                heuristics_file = self.storage_path / "generated_heuristics.json"
                heuristics_data = [copy.deepcopy(heuristic.__dict__) for heuristic in self.generated_heuristics]

                metrics_file = self.storage_path / "learning_metrics.json"
                metrics_data = copy.deepcopy(self.metrics.__dict__)

                artifacts: List[Tuple[Path, Any]] = [
                    (learning_points_file, learning_points_data),
                    (tactics_file, tactics_data),
                    (heuristics_file, heuristics_data),
                    (metrics_file, metrics_data),
                ]

                snapshot = LearningDataSnapshot(
                    saved_at=time.time(),
                    learning_points=learning_points_data,
                    generated_tactics=tactics_data,
                    generated_heuristics=heuristics_data,
                    metrics=metrics_data,
                )

                for path, data in artifacts:
                    await self._write_json_artifact(path, data)

                await self._sync_learning_snapshot(snapshot)
<<<<<<< HEAD
=======

>>>>>>> 705369a3

            except Exception as e:
                logger.error(f"Failed to save learning data: {str(e)}")

    async def _write_json_artifact(self, path: Path, data: Any) -> None:
        """비동기적으로 JSON 아티팩트를 저장"""
        await asyncio.to_thread(self._write_json_file, path, data)

    async def _sync_learning_snapshot(self, snapshot: LearningDataSnapshot) -> None:
        try:
            await self._learning_synchronizer.sync(snapshot)
        except Exception as exc:  # pragma: no cover - best effort sync failures should not break saves
            logger.warning("Learning snapshot synchronization failed: %s", exc)

    @staticmethod
    def _write_json_file(path: Path, data: Any) -> None:
        """JSON 데이터를 파일로 저장"""
        serialized = json.dumps(data, ensure_ascii=False, indent=2)
        path.write_text(serialized, encoding='utf-8')

    def _load_learning_data(self) -> None:
        """학습 데이터 로드"""
        try:
            loaded_learning_points: List[LearningPoint] = []
            loaded_tactics: List[GeneratedTactic] = []
            loaded_heuristics: List[GeneratedHeuristic] = []
            loaded_metrics = self.metrics

            # 학습 포인트 로드
            learning_points_file = self.storage_path / "learning_points.json"
            if learning_points_file.exists():
                with open(learning_points_file, 'r', encoding='utf-8') as f:
                    data = json.load(f)
                lp_fields = {field.name for field in fields(LearningPoint)}
                for item in data:
                    if not isinstance(item, dict):
                        continue

                    item_data = dict(item)
                    if 'category' in item_data:
                        try:
                            item_data['category'] = LearningCategory(item_data['category'])
                        except ValueError:
                            logger.warning("Unknown learning category encountered during load: %s", item_data['category'])
                            continue

                    filtered_item = {k: item_data.get(k) for k in lp_fields if k in item_data}
                    try:
                        loaded_learning_points.append(LearningPoint(**filtered_item))
                    except (TypeError, ValueError) as e:
                        logger.warning("Skipping invalid learning point entry: %s", e)

            # 전술 로드
            tactics_file = self.storage_path / "generated_tactics.json"
            if tactics_file.exists():
                with open(tactics_file, 'r', encoding='utf-8') as f:
                    data = json.load(f)
                tactic_fields = {field.name for field in fields(GeneratedTactic)}
                for item in data:
                    if not isinstance(item, dict):
                        continue

                    filtered_item = {k: item.get(k) for k in tactic_fields if k in item}
                    try:
                        loaded_tactics.append(GeneratedTactic(**filtered_item))
                    except (TypeError, ValueError) as e:
                        logger.warning("Skipping invalid generated tactic entry: %s", e)

            # 휴리스틱 로드
            heuristics_file = self.storage_path / "generated_heuristics.json"
            if heuristics_file.exists():
                with open(heuristics_file, 'r', encoding='utf-8') as f:
                    data = json.load(f)
                heuristic_fields = {field.name for field in fields(GeneratedHeuristic)}
                for item in data:
                    if not isinstance(item, dict):
                        continue

                    filtered_item = {k: item.get(k) for k in heuristic_fields if k in item}
                    try:
                        loaded_heuristics.append(GeneratedHeuristic(**filtered_item))
                    except (TypeError, ValueError) as e:
                        logger.warning("Skipping invalid generated heuristic entry: %s", e)

            # 메트릭 로드
            metrics_file = self.storage_path / "learning_metrics.json"
            if metrics_file.exists():
                with open(metrics_file, 'r', encoding='utf-8') as f:
                    data = json.load(f)
                metrics_fields = {field.name for field in fields(LearningMetrics)}
                filtered_metrics = {k: data.get(k) for k in metrics_fields if k in data}
                try:
                    loaded_metrics = LearningMetrics(**filtered_metrics)
                except (TypeError, ValueError) as e:
                    logger.warning("Failed to load learning metrics, using defaults: %s", e)
                    loaded_metrics = LearningMetrics()

            # 상태 반영
            self.learning_points = loaded_learning_points
            self.generated_tactics = loaded_tactics
            self.generated_heuristics = loaded_heuristics
            self.metrics = loaded_metrics

            # 오래된 데이터 정리 (상태 복원 후 실행)
            self._cleanup_old_learning_data()

        except Exception as e:
            logger.error(f"Failed to load learning data: {str(e)}")

    def _cleanup_old_learning_data(self) -> None:
        """오래된 학습 데이터 정리"""
        try:
            current_time = time.time()
            ninety_days_ago = current_time - (90 * 24 * 60 * 60)
            thirty_days_ago = current_time - (30 * 24 * 60 * 60)

            # 90일 이상 된 학습 포인트 제거
            self.learning_points = [
                lp for lp in self.learning_points
                if lp.created_at > ninety_days_ago
            ]

            # 효과성이 낮거나 사용되지 않는 전술/휴리스틱 제거
            self.generated_tactics = [
                t for t in self.generated_tactics
                if t.effectiveness >= 0.3 or (t.last_used and t.last_used > thirty_days_ago)
            ]

            self.generated_heuristics = [
                h for h in self.generated_heuristics
                if h.effectiveness >= 0.3 or (h.last_triggered and h.last_triggered > thirty_days_ago)
            ]

        except Exception as e:
            logger.error(f"Failed to cleanup old learning data: {str(e)}")<|MERGE_RESOLUTION|>--- conflicted
+++ resolved
@@ -102,10 +102,7 @@
                 learning_synchronizer,
             )
 
-<<<<<<< HEAD
-=======
-
->>>>>>> 705369a3
+
         # 데이터 로드
         self._load_learning_data()
 
@@ -687,10 +684,7 @@
             self._save_lock = asyncio.Lock()
 
         async with self._save_lock:
-<<<<<<< HEAD
-=======
-
->>>>>>> 705369a3
+
             try:
                 learning_points_file = self.storage_path / "learning_points.json"
                 learning_points_data = []
@@ -729,10 +723,7 @@
                     await self._write_json_artifact(path, data)
 
                 await self._sync_learning_snapshot(snapshot)
-<<<<<<< HEAD
-=======
-
->>>>>>> 705369a3
+
 
             except Exception as e:
                 logger.error(f"Failed to save learning data: {str(e)}")
