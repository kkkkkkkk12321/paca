"""
PACA v5 Python Edition - Main Entry Point
Personal Adaptive Cognitive Assistant v5
"""

import asyncio
import json
import sys
import argparse
import os
from pathlib import Path
from typing import Any, Dict, Optional
import paca.cognitive._enable_collab_patch

try:  # Optional dependency (only needed for YAML overrides)
    import yaml  # type: ignore
except Exception:  # pragma: no cover - YAML support is optional at runtime
    yaml = None

# UTF-8 인코딩 설정 (Windows 호환성)
if os.name == 'nt':  # Windows
    import locale
    try:
        # Python 3.7+ 에서 UTF-8 모드 활성화
        sys.stdout.reconfigure(encoding='utf-8')
        sys.stderr.reconfigure(encoding='utf-8')
    except AttributeError:
        # 이전 버전 Python 지원
        import codecs
        sys.stdout = codecs.getwriter('utf-8')(sys.stdout.buffer)
        sys.stderr = codecs.getwriter('utf-8')(sys.stderr.buffer)

    # 콘솔 코드페이지를 UTF-8로 설정
    try:
        os.system('chcp 65001')
    except Exception:
        pass

from .system import PacaSystem, PacaConfig
from .core.utils.logger import StructuredLogger


def create_parser() -> argparse.ArgumentParser:
    """CLI 인수 파서 생성"""
    parser = argparse.ArgumentParser(
        prog="paca",
        description="PACA v5 - Personal Adaptive Cognitive Assistant",
        formatter_class=argparse.RawDescriptionHelpFormatter,
        epilog="""
Examples:
  paca --interactive           대화형 모드로 실행
  paca --gui                   GUI 애플리케이션 실행
  paca --message "안녕하세요"   단일 메시지 처리
  paca --config config.json    설정 파일 지정
  paca --version               버전 정보 표시
        """
    )

    parser.add_argument(
        "--version",
        action="version",
        version="PACA v5.0.0"
    )

    parser.add_argument(
        "--interactive", "-i",
        action="store_true",
        help="대화형 모드로 실행"
    )

    parser.add_argument(
        "--gui", "-g",
        action="store_true",
        help="GUI 애플리케이션 실행"
    )

    parser.add_argument(
        "--message", "-m",
        type=str,
        help="처리할 단일 메시지"
    )

    parser.add_argument(
        "--config", "-c",
        type=Path,
        help="설정 파일 경로"
    )

    parser.add_argument(
        "--debug", "-d",
        action="store_true",
        help="디버그 모드 활성화"
    )

    parser.add_argument(
        "--log-level",
        choices=["DEBUG", "INFO", "WARNING", "ERROR"],
        default="INFO",
        help="로그 레벨 설정"
    )

    return parser


async def run_interactive_mode(paca_system: PacaSystem):
    """대화형 모드 실행"""
    print("🤖 PACA v5 대화형 모드")
    print("종료하려면 'quit', 'exit', 또는 Ctrl+C'를 입력하세요.\n")

    try:
        while True:
            try:
                user_input = input("You: ").strip()

                if user_input.lower() in ['quit', 'exit', 'q']:
                    print("👋 안녕히 가세요!")
                    break

                if not user_input:
                    continue

                # 메시지 처리
                result = await paca_system.process_message(user_input)

                if result.is_success:
                    response = result.data.get("response", "응답을 생성할 수 없습니다.")
                    print(f"PACA: {response}")

                    # 성능 정보 표시 (디버그 모드에서만)
                    if hasattr(paca_system.config, 'debug') and paca_system.config.debug:
                        processing_time = result.data.get("processing_time", 0)
                        confidence = result.data.get("confidence", 0)
                        print(f"       (처리시간: {processing_time:.3f}s, 신뢰도: {confidence:.2f})")

                else:
                    print(f"❌ 오류: {result.error}")

                print()

            except KeyboardInterrupt:
                print("\n👋 안녕히 가세요!")
                break
            except EOFError:
                print("\n👋 안녕히 가세요!")
                break

    except Exception as e:
        print(f"❌ 대화형 모드 실행 중 오류: {str(e)}")


async def process_single_message(paca_system: PacaSystem, message: str):
    """단일 메시지 처리"""
    try:
        result = await paca_system.process_message(message)

        if result.is_success:
            response = result.data.get("response", "응답을 생성할 수 없습니다.")
            print(response)

            # 상세 정보 (옵션)
            processing_time = result.data.get("processing_time", 0)
            confidence = result.data.get("confidence", 0)
            if processing_time > 0:
                print(f"\n처리시간: {processing_time:.3f}s, 신뢰도: {confidence:.2f}", file=sys.stderr)

        else:
            print(f"오류: {result.error}", file=sys.stderr)
            sys.exit(1)

    except Exception as e:
        print(f"메시지 처리 중 오류: {str(e)}", file=sys.stderr)
        sys.exit(1)


def run_gui():
    """GUI 애플리케이션 실행"""
    try:
        from desktop_app.main import main as gui_main
        print("🖥️ GUI 애플리케이션을 시작합니다...")
        gui_main()
    except ImportError:
        print("❌ GUI 의존성이 설치되지 않았습니다.")
        print("다음 명령으로 설치하세요: pip install 'paca[gui]'")
        sys.exit(1)
    except Exception as e:
        print(f"❌ GUI 실행 중 오류: {str(e)}")
        sys.exit(1)


async def main_async():
    """비동기 메인 함수"""
    parser = create_parser()
    args = parser.parse_args()

    # 로거 설정
    logger = StructuredLogger("PacaMain")

    try:
        # 설정 생성
        config = PacaConfig()

<<<<<<< HEAD
        overrides: Optional[Dict[str, Any]] = None

=======
>>>>>>> 275d9276
        if args.config:
            try:
                overrides = _load_user_config(args.config)
            except FileNotFoundError:
                parser.error(f"설정 파일을 찾을 수 없습니다: {args.config}")
            except ValueError as config_error:
                parser.error(str(config_error))
            except Exception as unexpected_error:  # pragma: no cover - safety net
                parser.error(f"설정 파일을 읽는 중 오류가 발생했습니다: {unexpected_error}")
<<<<<<< HEAD
=======
            else:
                _apply_overrides(config, overrides)
>>>>>>> 275d9276

        # === 추가: 협업 재시도 정책 JSON 로드 ===
        from paca.cognitive._collab_policy_loader import load_policy, apply_to_config
        policy = load_policy()
        apply_to_config(config, policy)
        # =======================================

        if overrides:
            _apply_overrides(config, overrides)

        # === 추가: 현재 임계값들 디버그 프린트 ===
        try:
            print("[CFG] thresholds:",
                  "reasoning=", getattr(config, "reasoning_confidence_threshold", None),
                  "backtrack=", getattr(config, "backtrack_confidence_threshold", None),
                  "switch=", getattr(config, "strategy_switch_confidence_threshold", None),
                  "escal_min=", (getattr(config, "escalation", {}) or {}).get("min_confidence"))
        except Exception:
            pass
        # =======================================

        if args.debug:
            config.log_level = "DEBUG"
            setattr(config, "debug", True)
        else:
            config.log_level = args.log_level
            setattr(config, "debug", False)

        # GUI 모드
        if args.gui:
            run_gui()
            return

        # PACA 시스템 초기화
        print("🚀 PACA v5 시스템을 초기화하는 중...")
        paca_system = PacaSystem(config)

        result = await paca_system.initialize()
        if not result.is_success:
            print(f"❌ 시스템 초기화 실패: {result.error}")
            sys.exit(1)

        print("✅ PACA v5 시스템 준비 완료!\n")

        # 모드별 실행
        if args.message:
            # 단일 메시지 모드
            await process_single_message(paca_system, args.message)

        elif args.interactive:
            # 대화형 모드
            await run_interactive_mode(paca_system)

        else:
            # 기본: 도움말 표시
            parser.print_help()

        # 시스템 정리
        await paca_system.cleanup()

    except KeyboardInterrupt:
        print("\n👋 프로그램을 종료합니다.")
    except Exception as e:
        logger.error(f"메인 실행 중 오류: {str(e)}")
        print(f"❌ 실행 중 오류가 발생했습니다: {str(e)}")
        sys.exit(1)


def main():
    """메인 진입점"""
    try:
        asyncio.run(main_async())
    except KeyboardInterrupt:
        pass
    except Exception as e:
        print(f"❌ 실행 중 치명적 오류: {str(e)}")
        sys.exit(1)


if __name__ == "__main__":
    main()


def _load_user_config(path: Path) -> Dict[str, Any]:
    """Load a user-specified configuration file."""

    if not path.exists():
        raise FileNotFoundError(str(path))

    if path.is_dir():
        raise ValueError("설정 파일 경로가 디렉터리입니다. 파일을 지정해 주세요.")

    suffix = path.suffix.lower()
    if suffix == ".json":
        with path.open("r", encoding="utf-8") as handle:
            data = json.load(handle)
    elif suffix in {".yaml", ".yml"}:
        if yaml is None:
            raise ValueError("YAML 설정을 로드하려면 PyYAML이 필요합니다. 'pip install pyyaml'을 실행하세요.")

        with path.open("r", encoding="utf-8") as handle:
            data = yaml.safe_load(handle)
    else:
        raise ValueError("지원하지 않는 설정 파일 형식입니다. JSON 또는 YAML 파일을 사용하세요.")

    if data is None:
        return {}

    if not isinstance(data, dict):
        raise ValueError("설정 파일의 최상위 구조는 객체(JSON) 또는 매핑(YAML)이어야 합니다.")

    return data


def _apply_overrides(config: PacaConfig, overrides: Dict[str, Any]) -> None:
    """Merge user overrides into the runtime configuration."""

    def _set_attr(name: str, value: Any) -> bool:
        if hasattr(config, name):
            setattr(config, name, value)
            return True
        return False

    for key, value in overrides.items():
        if key == "llm" and isinstance(value, dict):
            api_keys = value.get("api_keys")
            if isinstance(api_keys, (list, tuple)):
                cleaned = [str(item).strip() for item in api_keys if str(item).strip()]
                if cleaned:
                    config.gemini_api_keys = cleaned

            default_model = value.get("default_model")
            if isinstance(default_model, str):
                config.default_llm_model = default_model

            temperature = value.get("temperature")
            if temperature is not None:
                try:
                    config.llm_temperature = float(temperature)
                except (TypeError, ValueError):
                    pass

            max_tokens = value.get("max_tokens")
            if max_tokens is not None:
                try:
                    config.llm_max_tokens = int(max_tokens)
                except (TypeError, ValueError):
                    pass

            timeout = value.get("timeout")
            if timeout is not None:
                try:
                    config.llm_timeout = float(timeout)
                except (TypeError, ValueError):
                    pass

            enable_cache = value.get("enable_caching")
            if enable_cache is not None:
                config.enable_llm_caching = bool(enable_cache)

            rotation = value.get("rotation")
            if isinstance(rotation, dict):
                strategy = rotation.get("strategy")
                if isinstance(strategy, str) and strategy.strip():
                    config.llm_rotation_strategy = strategy.strip()

                min_interval = rotation.get("min_interval_seconds")
                if min_interval is not None:
                    try:
                        config.llm_rotation_min_interval = float(min_interval)
                    except (TypeError, ValueError):
                        pass

            models = value.get("models")
            if isinstance(models, dict):
                config.llm_model_preferences = {
                    str(model_key): [str(item) for item in items]
                    for model_key, items in models.items()
                    if isinstance(items, (list, tuple))
                }

            continue

        if isinstance(value, dict):
            existing = getattr(config, key, None)
            if isinstance(existing, dict):
                existing.update(value)
            else:
                setattr(config, key, value)
            continue

        if not _set_attr(key, value):
            setattr(config, key, value)<|MERGE_RESOLUTION|>--- conflicted
+++ resolved
@@ -10,6 +10,7 @@
 import os
 from pathlib import Path
 from typing import Any, Dict, Optional
+
 import paca.cognitive._enable_collab_patch
 
 try:  # Optional dependency (only needed for YAML overrides)
@@ -18,21 +19,21 @@
     yaml = None
 
 # UTF-8 인코딩 설정 (Windows 호환성)
-if os.name == 'nt':  # Windows
-    import locale
+if os.name == "nt":  # Windows
     try:
         # Python 3.7+ 에서 UTF-8 모드 활성화
-        sys.stdout.reconfigure(encoding='utf-8')
-        sys.stderr.reconfigure(encoding='utf-8')
+        sys.stdout.reconfigure(encoding="utf-8")
+        sys.stderr.reconfigure(encoding="utf-8")
     except AttributeError:
         # 이전 버전 Python 지원
         import codecs
-        sys.stdout = codecs.getwriter('utf-8')(sys.stdout.buffer)
-        sys.stderr = codecs.getwriter('utf-8')(sys.stderr.buffer)
+
+        sys.stdout = codecs.getwriter("utf-8")(sys.stdout.buffer)
+        sys.stderr = codecs.getwriter("utf-8")(sys.stderr.buffer)
 
     # 콘솔 코드페이지를 UTF-8로 설정
     try:
-        os.system('chcp 65001')
+        os.system("chcp 65001")
     except Exception:
         pass
 
@@ -53,50 +54,30 @@
   paca --message "안녕하세요"   단일 메시지 처리
   paca --config config.json    설정 파일 지정
   paca --version               버전 정보 표시
-        """
+        """,
     )
 
+    parser.add_argument("--version", action="version", version="PACA v5.0.0")
+
     parser.add_argument(
-        "--version",
-        action="version",
-        version="PACA v5.0.0"
+        "--interactive", "-i", action="store_true", help="대화형 모드로 실행"
     )
 
+    parser.add_argument("--gui", "-g", action="store_true", help="GUI 애플리케이션 실행")
+
+    parser.add_argument("--message", "-m", type=str, help="처리할 단일 메시지")
+
+    parser.add_argument("--config", "-c", type=Path, help="설정 파일 경로")
+
     parser.add_argument(
-        "--interactive", "-i",
-        action="store_true",
-        help="대화형 모드로 실행"
-    )
-
-    parser.add_argument(
-        "--gui", "-g",
-        action="store_true",
-        help="GUI 애플리케이션 실행"
-    )
-
-    parser.add_argument(
-        "--message", "-m",
-        type=str,
-        help="처리할 단일 메시지"
-    )
-
-    parser.add_argument(
-        "--config", "-c",
-        type=Path,
-        help="설정 파일 경로"
-    )
-
-    parser.add_argument(
-        "--debug", "-d",
-        action="store_true",
-        help="디버그 모드 활성화"
+        "--debug", "-d", action="store_true", help="디버그 모드 활성화"
     )
 
     parser.add_argument(
         "--log-level",
         choices=["DEBUG", "INFO", "WARNING", "ERROR"],
         default="INFO",
-        help="로그 레벨 설정"
+        help="로그 레벨 설정",
     )
 
     return parser
@@ -112,7 +93,7 @@
             try:
                 user_input = input("You: ").strip()
 
-                if user_input.lower() in ['quit', 'exit', 'q']:
+                if user_input.lower() in ["quit", "exit", "q"]:
                     print("👋 안녕히 가세요!")
                     break
 
@@ -127,11 +108,12 @@
                     print(f"PACA: {response}")
 
                     # 성능 정보 표시 (디버그 모드에서만)
-                    if hasattr(paca_system.config, 'debug') and paca_system.config.debug:
+                    if getattr(paca_system.config, "debug", False):
                         processing_time = result.data.get("processing_time", 0)
                         confidence = result.data.get("confidence", 0)
-                        print(f"       (처리시간: {processing_time:.3f}s, 신뢰도: {confidence:.2f})")
-
+                        print(
+                            f"       (처리시간: {processing_time:.3f}s, 신뢰도: {confidence:.2f})"
+                        )
                 else:
                     print(f"❌ 오류: {result.error}")
 
@@ -161,8 +143,10 @@
             processing_time = result.data.get("processing_time", 0)
             confidence = result.data.get("confidence", 0)
             if processing_time > 0:
-                print(f"\n처리시간: {processing_time:.3f}s, 신뢰도: {confidence:.2f}", file=sys.stderr)
-
+                print(
+                    f"\n처리시간: {processing_time:.3f}s, 신뢰도: {confidence:.2f}",
+                    file=sys.stderr,
+                )
         else:
             print(f"오류: {result.error}", file=sys.stderr)
             sys.exit(1)
@@ -176,6 +160,7 @@
     """GUI 애플리케이션 실행"""
     try:
         from desktop_app.main import main as gui_main
+
         print("🖥️ GUI 애플리케이션을 시작합니다...")
         gui_main()
     except ImportError:
@@ -198,12 +183,9 @@
     try:
         # 설정 생성
         config = PacaConfig()
-
-<<<<<<< HEAD
         overrides: Optional[Dict[str, Any]] = None
 
-=======
->>>>>>> 275d9276
+        # 사용자 지정 구성 로드
         if args.config:
             try:
                 overrides = _load_user_config(args.config)
@@ -212,29 +194,34 @@
             except ValueError as config_error:
                 parser.error(str(config_error))
             except Exception as unexpected_error:  # pragma: no cover - safety net
-                parser.error(f"설정 파일을 읽는 중 오류가 발생했습니다: {unexpected_error}")
-<<<<<<< HEAD
-=======
-            else:
-                _apply_overrides(config, overrides)
->>>>>>> 275d9276
+                parser.error(
+                    f"설정 파일을 읽는 중 오류가 발생했습니다: {unexpected_error}"
+                )
 
         # === 추가: 협업 재시도 정책 JSON 로드 ===
         from paca.cognitive._collab_policy_loader import load_policy, apply_to_config
+
         policy = load_policy()
         apply_to_config(config, policy)
         # =======================================
 
+        # 사용자 오버라이드 적용 (있을 때만)
         if overrides:
             _apply_overrides(config, overrides)
 
         # === 추가: 현재 임계값들 디버그 프린트 ===
         try:
-            print("[CFG] thresholds:",
-                  "reasoning=", getattr(config, "reasoning_confidence_threshold", None),
-                  "backtrack=", getattr(config, "backtrack_confidence_threshold", None),
-                  "switch=", getattr(config, "strategy_switch_confidence_threshold", None),
-                  "escal_min=", (getattr(config, "escalation", {}) or {}).get("min_confidence"))
+            print(
+                "[CFG] thresholds:",
+                "reasoning=",
+                getattr(config, "reasoning_confidence_threshold", None),
+                "backtrack=",
+                getattr(config, "backtrack_confidence_threshold", None),
+                "switch=",
+                getattr(config, "strategy_switch_confidence_threshold", None),
+                "escal_min=",
+                (getattr(config, "escalation", {}) or {}).get("min_confidence"),
+            )
         except Exception:
             pass
         # =======================================
@@ -266,11 +253,9 @@
         if args.message:
             # 단일 메시지 모드
             await process_single_message(paca_system, args.message)
-
         elif args.interactive:
             # 대화형 모드
             await run_interactive_mode(paca_system)
-
         else:
             # 기본: 도움말 표시
             parser.print_help()
@@ -303,7 +288,6 @@
 
 def _load_user_config(path: Path) -> Dict[str, Any]:
     """Load a user-specified configuration file."""
-
     if not path.exists():
         raise FileNotFoundError(str(path))
 
@@ -316,8 +300,9 @@
             data = json.load(handle)
     elif suffix in {".yaml", ".yml"}:
         if yaml is None:
-            raise ValueError("YAML 설정을 로드하려면 PyYAML이 필요합니다. 'pip install pyyaml'을 실행하세요.")
-
+            raise ValueError(
+                "YAML 설정을 로드하려면 PyYAML이 필요합니다. 'pip install pyyaml'을 실행하세요."
+            )
         with path.open("r", encoding="utf-8") as handle:
             data = yaml.safe_load(handle)
     else:
