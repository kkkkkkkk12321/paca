--- conflicted
+++ resolved
@@ -216,10 +216,6 @@
         print("\n👋 프로그램을 종료합니다.")
     except Exception as e:
         logger.exception("메인 실행 중 오류", exc_info=e)
-<<<<<<< HEAD
-=======
-
->>>>>>> 4ecc955f
         print(f"❌ 실행 중 오류가 발생했습니다: {str(e)}")
         sys.exit(1)
 
@@ -350,10 +346,6 @@
         if not _set_attr(key, value):
             setattr(config, key, value)
 
-<<<<<<< HEAD
-
-=======
->>>>>>> 4ecc955f
 def _build_runtime_config(
     args: argparse.Namespace,
     parser: argparse.ArgumentParser,
