--- conflicted
+++ resolved
@@ -10,10 +10,6 @@
 import os
 from pathlib import Path
 from typing import Any, Dict, Optional
-<<<<<<< HEAD
-=======
-
->>>>>>> 697a0b44
 import paca.cognitive._enable_collab_patch
 
 try:  # Optional dependency (only needed for YAML overrides)
@@ -22,11 +18,7 @@
     yaml = None
 
 # UTF-8 인코딩 설정 (Windows 호환성)
-<<<<<<< HEAD
 if os.name == 'nt':  # Windows
-=======
-if os.name == "nt":  # Windows
->>>>>>> 697a0b44
     try:
         # Python 3.7+ 에서 UTF-8 모드 활성화
         sys.stdout.reconfigure(encoding="utf-8")
@@ -188,61 +180,7 @@
     logger = StructuredLogger("PacaMain")
 
     try:
-<<<<<<< HEAD
         config = _build_runtime_config(args, parser, logger)
-=======
-        # 설정 생성
-        config = PacaConfig()
-        overrides: Optional[Dict[str, Any]] = None
-
-        # 사용자 지정 구성 로드
-        if args.config:
-            try:
-                overrides = _load_user_config(args.config)
-            except FileNotFoundError:
-                parser.error(f"설정 파일을 찾을 수 없습니다: {args.config}")
-            except ValueError as config_error:
-                parser.error(str(config_error))
-            except Exception as unexpected_error:  # pragma: no cover - safety net
-                parser.error(
-                    f"설정 파일을 읽는 중 오류가 발생했습니다: {unexpected_error}"
-                )
-
-        # === 추가: 협업 재시도 정책 JSON 로드 ===
-        from paca.cognitive._collab_policy_loader import load_policy, apply_to_config
-
-        policy = load_policy()
-        apply_to_config(config, policy)
-        # =======================================
-
-        # 사용자 오버라이드 적용 (있을 때만)
-        if overrides:
-            _apply_overrides(config, overrides)
-
-        # === 추가: 현재 임계값들 디버그 프린트 ===
-        try:
-            print(
-                "[CFG] thresholds:",
-                "reasoning=",
-                getattr(config, "reasoning_confidence_threshold", None),
-                "backtrack=",
-                getattr(config, "backtrack_confidence_threshold", None),
-                "switch=",
-                getattr(config, "strategy_switch_confidence_threshold", None),
-                "escal_min=",
-                (getattr(config, "escalation", {}) or {}).get("min_confidence"),
-            )
-        except Exception:
-            pass
-        # =======================================
-
-        if args.debug:
-            config.log_level = "DEBUG"
-            setattr(config, "debug", True)
-        else:
-            config.log_level = args.log_level
-            setattr(config, "debug", False)
->>>>>>> 697a0b44
 
         # GUI 모드
         if args.gui:
@@ -277,11 +215,8 @@
     except KeyboardInterrupt:
         print("\n👋 프로그램을 종료합니다.")
     except Exception as e:
-<<<<<<< HEAD
         logger.exception("메인 실행 중 오류", exc_info=e)
-=======
-        logger.error(f"메인 실행 중 오류: {str(e)}")
->>>>>>> 697a0b44
+
         print(f"❌ 실행 중 오류가 발생했습니다: {str(e)}")
         sys.exit(1)
 
@@ -303,10 +238,7 @@
 
 def _load_user_config(path: Path) -> Dict[str, Any]:
     """Load a user-specified configuration file."""
-<<<<<<< HEAD
-
-=======
->>>>>>> 697a0b44
+
     if not path.exists():
         raise FileNotFoundError(str(path))
 
@@ -319,14 +251,8 @@
             data = json.load(handle)
     elif suffix in {".yaml", ".yml"}:
         if yaml is None:
-<<<<<<< HEAD
             raise ValueError("YAML 설정을 로드하려면 PyYAML이 필요합니다. 'pip install pyyaml'을 실행하세요.")
 
-=======
-            raise ValueError(
-                "YAML 설정을 로드하려면 PyYAML이 필요합니다. 'pip install pyyaml'을 실행하세요."
-            )
->>>>>>> 697a0b44
         with path.open("r", encoding="utf-8") as handle:
             data = yaml.safe_load(handle)
     else:
@@ -419,9 +345,7 @@
             continue
 
         if not _set_attr(key, value):
-<<<<<<< HEAD
             setattr(config, key, value)
-
 
 def _build_runtime_config(
     args: argparse.Namespace,
@@ -481,7 +405,4 @@
     except Exception:  # pragma: no cover - defensive logging only
         pass
 
-    return config
-=======
-            setattr(config, key, value)
->>>>>>> 697a0b44
+    return config