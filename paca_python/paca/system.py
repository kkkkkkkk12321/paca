"""
PACA 통합 시스템
모든 모듈을 통합하여 완전한 PACA 어시스턴트 시스템 제공
"""

import asyncio
import time
from collections import Counter
from typing import Dict, Any, Optional, List, Tuple
from dataclasses import dataclass, field
from datetime import datetime

from .core.types import Result, Status, Priority, LogLevel, create_id, current_timestamp
from .core.events import EventBus, EventEmitter, EventListener
from .core.errors import PacaError, CognitiveError
from .core.utils.logger import PacaLogger
from .cognitive import (
    CognitiveSystem,
    BaseCognitiveProcessor,
    CognitiveContext,
    CognitiveTaskType,
    ComplexityDetector,
    MetacognitionEngine,
    ComplexityResult,
    ComplexityLevel,
    DomainType,
    MonitoringSession,
)
from .reasoning import ReasoningEngine, ReasoningType, ReasoningResult
from .mathematics import Calculator, StatisticalAnalyzer
from .services import ServiceManager, BaseService
from .config import ConfigManager
from .data import DataManager
from .learning.auto import AutoLearningSystem
from .learning.auto.types import (
    LearningPoint,
    LearningCategory,
    DatabaseInterface,
    ConversationMemoryInterface,
)
# LLM 모듈은 선택적으로 임포트
try:
    from .api.llm import GeminiClientManager, GeminiConfig, LLMRequest, ModelType, GenerationConfig, create_gemini_client
    from .api.llm.response_processor import ResponseProcessor, create_response_processor
    LLM_AVAILABLE = True
except ImportError as e:
    print(f"LLM 모듈 임포트 실패: {e}")
    LLM_AVAILABLE = False
    # 더미 클래스들
    class GeminiClientManager: pass
    class GeminiConfig: pass
    class LLMRequest: pass
    class ModelType: pass
    class GenerationConfig: pass
    class ResponseProcessor: pass
    def create_gemini_client(): return None
    def create_response_processor(): return ResponseProcessor()


@dataclass
class PacaConfig:
    """PACA 시스템 설정"""
    max_response_time: float = 5.0
    enable_learning: bool = True
    enable_korean_nlp: bool = True
    log_level: LogLevel = LogLevel.INFO
    memory_limit_mb: int = 500

    # 인지 시스템 설정
    cognitive_quality_threshold: float = 0.7
    cognitive_max_processing_time: float = 3.0

    # 추론 시스템 설정
    reasoning_confidence_threshold: float = 0.7
    reasoning_max_steps: int = 10

    # 학습 설정
    learning_rate: float = 0.1
    learning_feedback_threshold: float = 0.8

    # LLM 설정
    gemini_api_keys: List[str] = field(default_factory=list)
    default_llm_model: Optional[Any] = None  # LLM 사용 가능할 때 ModelType.GEMINI_FLASH로 설정
    llm_temperature: float = 0.7
    llm_max_tokens: int = 2048
    enable_llm_caching: bool = True
    llm_timeout: float = 30.0
    llm_model_preferences: Dict[str, List[str]] = field(default_factory=dict)
    llm_rotation_strategy: str = "round_robin"
    llm_rotation_min_interval: float = 1.0


class Message:
    """메시지 클래스"""
    def __init__(self, content: str, sender: str = "user", timestamp: Optional[datetime] = None):
        self.id = create_id()
        self.content = content
        self.sender = sender
        self.timestamp = timestamp or datetime.now()
        self.metadata: Dict[str, Any] = {}


class _LearningDatabaseAdapter(DatabaseInterface):
    """AutoLearningSystem에 제공할 간단한 메모리 기반 DB 어댑터."""

    def __init__(self):
        self._experiences: List[Dict[str, str]] = []
        self._heuristics: List[Dict[str, str]] = []

    def add_experience(self, name: str, description: str) -> bool:
        record = {"name": name, "description": description}
        if record not in self._experiences:
            self._experiences.append(record)
        return True

    def add_heuristic(self, rule: str) -> bool:
        record = {"rule": rule}
        if record not in self._heuristics:
            self._heuristics.append(record)
        return True

    def get_experiences(self, context: Optional[str] = None) -> List[Dict[str, Any]]:
        if not context:
            return list(self._experiences)
        lowered = context.lower()
        return [item for item in self._experiences if lowered in item["description"].lower()]

    def get_heuristics(self, context: Optional[str] = None) -> List[Dict[str, Any]]:
        if not context:
            return list(self._heuristics)
        lowered = context.lower()
        return [item for item in self._heuristics if lowered in item["rule"].lower()]

    def summarize(self) -> Dict[str, List[str]]:
        """최근 전술/휴리스틱 이름 요약"""
        return {
            "tactics": [item["name"] for item in self._experiences[-3:]],
            "heuristics": [item["rule"] for item in self._heuristics[-3:]],
        }


class _ConversationMemoryAdapter(ConversationMemoryInterface):
    """PacaSystem 대화 히스토리를 AutoLearningSystem에 노출."""

    def __init__(self, system: "PacaSystem") -> None:
        self._system = system
        self._stored_points: List[LearningPoint] = []

    def get_recent_conversations(self, limit: int = 10) -> List[Dict[str, Any]]:
        history: List[Dict[str, Any]] = []
        current_exchange: Optional[Dict[str, Any]] = None

        for message in self._system.conversation_history:
            if message.sender == "user":
                current_exchange = {
                    "user_message": message.content,
                    "user_message_id": message.id,
                    "timestamp": message.timestamp.isoformat(),
                }
            elif message.sender == "assistant":
                if current_exchange is None:
                    current_exchange = {"user_message": None, "user_message_id": None}
                current_exchange.update({
                    "assistant_response": message.content,
                    "assistant_message_id": message.id,
                    "assistant_timestamp": message.timestamp.isoformat(),
                })
                history.append(current_exchange)
                current_exchange = None

        if current_exchange is not None:
            history.append(current_exchange)

        return history[-limit:]

    def get_conversation_context(self, conversation_id: str) -> Optional[Dict[str, Any]]:
        if not conversation_id:
            return None
        for exchange in reversed(self.get_recent_conversations(limit=20)):
            if exchange.get("assistant_message_id") == conversation_id or exchange.get("user_message_id") == conversation_id:
                return exchange
        return None

    def store_learning_point(self, learning_point: LearningPoint) -> bool:
        self._stored_points.append(learning_point)
        return True

    def recorded_points(self) -> List[LearningPoint]:
        return list(self._stored_points)


class PacaSystem:
    """
    PACA v5 통합 시스템
    모든 하위 시스템을 통합하여 완전한 AI 어시스턴트 기능 제공
    """

    def __init__(self, config: Optional[PacaConfig] = None):
        self.config = config or PacaConfig()
        self.logger = PacaLogger("PacaSystem")

        # 시스템 상태
        self.is_initialized = False
        self.status = Status.IDLE
        self.startup_time: Optional[datetime] = None

        # 핵심 컴포넌트
        self.event_bus = EventBus()
        self.config_manager = ConfigManager()
        self.data_storage = DataManager()

        # AI 시스템
        self.cognitive_system: Optional[CognitiveSystem] = None
        self.reasoning_engine: Optional[ReasoningEngine] = None
        self.calculator: Optional[Calculator] = None
        self.statistical_analyzer: Optional[StatisticalAnalyzer] = None

        # LLM 시스템
        self.llm_client: Optional[GeminiClientManager] = None
        self.response_processor: Optional[ResponseProcessor] = None

        # 서비스 관리
        self.service_manager: Optional[ServiceManager] = None

        # 학습 시스템
        self.auto_learning_system: Optional[AutoLearningSystem] = None
        self._learning_database: Optional[_LearningDatabaseAdapter] = None
        self._conversation_memory_adapter: Optional[_ConversationMemoryAdapter] = None
        self.recent_learning_points: List[str] = []

        # 대화 관리
        self.conversation_history: List[Message] = []
        self.user_context: Dict[str, Any] = {}

        # 인지 보조 시스템
        self.complexity_detector: Optional[ComplexityDetector] = None
        self.metacognition_engine: Optional[MetacognitionEngine] = None

        # 성능 메트릭
        self.performance_metrics: Dict[str, Any] = {
            "total_messages": 0,
            "avg_response_time": 0.0,
            "success_rate": 0.0,
            "learning_sessions": 0
        }
        self.performance_metrics.update({
            "cognitive_events": {
                "completed": 0,
                "failed": 0,
                "last_confidence": None,
                "last_processing_ms": None,
                "last_error": None,
            },
            "reasoning_events": {
                "completed": 0,
                "failed": 0,
                "last_confidence": None,
                "last_execution_ms": None,
                "last_error": None,
            },
            "service_events": {
                "started": [],
                "failed": [],
                "stopped": [],
            },
        })
        self._service_status_cache = {
            "started": set(),
            "failed": set(),
            "stopped": set(),
        }
        self._events_bound = False

    async def initialize(self) -> Result[bool]:
        """시스템 초기화"""
        if self.is_initialized:
            return Result.success(True)

        try:
            self.startup_time = datetime.now()
            self.status = Status.INITIALIZING

            self.logger.info("PACA 시스템 초기화 시작")

            config_result = await self.config_manager.initialize()
            if not config_result.is_success:
                self.status = Status.ERROR
                self.logger.error("설정 관리자 초기화 실패", error=config_result.error)
                return Result.failure(config_result.error)

            self._apply_llm_config()

            storage_result = await self.data_storage.initialize()
            if not storage_result.is_success:
                self.status = Status.ERROR
                self.logger.error("데이터 저장소 초기화 실패", error=storage_result.error)
                return Result.failure(storage_result.error)

            self.cognitive_system = CognitiveSystem(processors=[])
            cognitive_init = await self.cognitive_system.initialize()
            if not cognitive_init.is_success:
                self.status = Status.ERROR
                self.logger.error("인지 시스템 초기화 실패", error=cognitive_init.error)
                return Result.failure(cognitive_init.error)

            self.reasoning_engine = ReasoningEngine()
            reasoning_init = await self.reasoning_engine.initialize()
            if not reasoning_init.is_success:
                self.status = Status.ERROR
                self.logger.error("추론 엔진 초기화 실패", error=reasoning_init.error)
                return Result.failure(reasoning_init.error)

            try:
                self.complexity_detector = ComplexityDetector()
                self.logger.debug("ComplexityDetector ready")
            except Exception as detector_error:
                self.logger.warn(
                    "Complexity detector initialization failed",
                    {"error": str(detector_error)}
                )
                self.complexity_detector = None

            try:
                self.metacognition_engine = MetacognitionEngine()
                self.logger.debug("MetacognitionEngine ready")
            except Exception as metacog_error:
                self.logger.warn(
                    "Metacognition engine initialization failed",
                    {"error": str(metacog_error)}
                )
                self.metacognition_engine = None

            self.calculator = Calculator()
            self.statistical_analyzer = StatisticalAnalyzer()

            await self._initialize_llm_system()

            self.service_manager = ServiceManager()
            service_init = await self.service_manager.initialize()
            if not service_init.is_success:
                self.status = Status.ERROR
                self.logger.error("서비스 관리자 초기화 실패", error=service_init.error)
                return Result.failure(service_init.error)

            self._initialize_learning_system()

            await self._setup_event_handlers()

            self.is_initialized = True
            self.status = Status.READY
            self.logger.info("PACA 시스템 초기화 완료")
            return Result.success(True)

        except Exception as error:
            self.status = Status.ERROR
            self.logger.error("PACA 시스템 초기화 실패", error=error)
            return Result.failure(PacaError(f"PACA 시스템 초기화 실패: {str(error)}"))

    async def process_message(self, message: str, user_id: str = "default") -> Result[Dict[str, Any]]:
        """메시지 처리 및 응답 생성"""
        if not self.is_initialized:
            return Result.failure(PacaError("System not initialized"))

        start_time = time.time()

        try:
            processed_input = (message or "").strip()
            if not processed_input:
                return Result.failure(PacaError("Empty message"))

            self.status = Status.PROCESSING

            user_message = Message(processed_input, "user")
            self.conversation_history.append(user_message)

            complexity_result = None
            metacog_session_id = None
            metacog_summary = None
            reasoning_metadata = {"used": False}
            session_closed = False

            if self.complexity_detector or self.metacognition_engine:
                complexity_result, metacog_session_id = await self._prepare_cognitive_analysis(
                    processed_input,
                    user_id
                )

            response_text = None

            if (
                complexity_result
                and complexity_result.reasoning_required
                and self.reasoning_engine is not None
            ):
                reasoning_outcome = await self._handle_reasoning(
                    processed_input,
                    complexity_result,
                    metacog_session_id
                )

                if reasoning_outcome:
                    response_text = reasoning_outcome.get("response")
                    reasoning_metadata = reasoning_outcome.get("metadata", reasoning_metadata)
                    metacog_summary = reasoning_outcome.get("session_summary")
                    session_closed = reasoning_outcome.get("session_closed", False)
                    metacog_session_id = reasoning_outcome.get("session_id")

            if not response_text:
                response_text = await self._generate_basic_response(processed_input, user_id)

            if (
                self.metacognition_engine
                and metacog_session_id
                and not session_closed
            ):
                try:
                    metacog_summary = await self.metacognition_engine.end_monitoring_session(
                        metacog_session_id
                    )
                except Exception as session_error:
                    self.logger.warn("Failed to finalize metacognition session", {"error": str(session_error)})

            bot_message = Message(response_text, "assistant")
            self.conversation_history.append(bot_message)

            processing_time = time.time() - start_time
            await self._update_performance_metrics(processing_time, True)

            analysis_payload = {"reasoning": reasoning_metadata}

            if complexity_result:
                analysis_payload["complexity"] = {
                    "score": complexity_result.score,
                    "level": complexity_result.level.name,
                    "domain": complexity_result.domain.value,
                    "confidence": complexity_result.confidence,
                    "reasoning_required": complexity_result.reasoning_required,
                }

            if metacog_summary:
                analysis_payload["metacognition"] = await self._summarize_metacognition_session(
                    metacog_summary
                )

            learning_context = {
                "confidence": reasoning_metadata.get("confidence"),
                "complexity": getattr(complexity_result, "level", None).name if complexity_result else None,
                "reasoning_used": reasoning_metadata.get("used"),
            }
            learning_summary = await self._apply_learning_feedback(
                processed_input,
                response_text,
                learning_context,
                user_id=user_id,
                conversation_id=bot_message.id,
            )

            if learning_summary:
                analysis_payload["learning"] = learning_summary
<<<<<<< HEAD
                preference_updates = learning_summary.get("preference_updates")
                if (
                    preference_updates
                    and self.response_processor
                    and hasattr(self.response_processor, "context_manager")
                ):
                    self.response_processor.context_manager.update_user_preferences(
                        preference_updates
                    )
=======
>>>>>>> 4ecc955f

            result_data = {
                "response": response_text,
                "processing_time": processing_time,
                "confidence": reasoning_metadata.get("confidence", 0.8),
                "user_id": user_id,
                "timestamp": datetime.now().isoformat(),
                "analysis": analysis_payload
            }

            self.status = Status.READY
            return Result.success(result_data)

        except Exception as error:
            processing_time = time.time() - start_time
            await self._update_performance_metrics(processing_time, False)
            self.status = Status.ERROR
            self.logger.error("Message processing failed", error=error)
            return Result.failure(PacaError(f"Failed to process message: {str(error)}"))

    async def _prepare_cognitive_analysis(
        self,
        message: str,
        user_id: str
    ) -> Tuple[Optional[ComplexityResult], Optional[str]]:
        """복잡도 분석 및 메타인지 세션 준비"""

        complexity_result: Optional[ComplexityResult] = None
        session_id: Optional[str] = None

        if self.complexity_detector:
            try:
                complexity_result = await self.complexity_detector.detect_complexity(message)
            except Exception as error:
                self.logger.warn(
                    "Complexity analysis failed",
                    {"error": str(error)}
                )

        if self.metacognition_engine:
            task_context = {
                "user_id": user_id,
                "message": message,
                "complexity_score": getattr(complexity_result, "score", None),
                "complexity_level": getattr(complexity_result, "level", None).name
                if complexity_result else None,
                "domain": getattr(complexity_result, "domain", None).value
                if complexity_result else None,
                "timestamp": datetime.now().isoformat()
            }
            try:
                session_id = await self.metacognition_engine.start_reasoning_monitoring(task_context)
            except Exception as error:
                self.logger.warn(
                    "Metacognition session start failed",
                    {"error": str(error)}
                )
                session_id = None

        return complexity_result, session_id

    async def _handle_reasoning(
        self,
        message: str,
        complexity_result: ComplexityResult,
        session_id: Optional[str]
    ) -> Optional[Dict[str, Any]]:
        """복잡한 입력을 추론 및 메타인지와 함께 처리"""

        if not self.reasoning_engine:
            return None

        premises, target_conclusion = self._build_reasoning_premises(message, complexity_result)

        reasoning_result = await self.reasoning_engine.reason(
            ReasoningType.DEDUCTIVE,
            premises=premises,
            target_conclusion=target_conclusion
        )

        if not reasoning_result.is_success:
            self.logger.warn(
                "Reasoning engine failed",
                {"error": str(reasoning_result.error) if reasoning_result.error else "unknown"}
            )

            summary = None
            if self.metacognition_engine and session_id:
                try:
                    summary = await self.metacognition_engine.end_monitoring_session(session_id)
                    session_id = None
                except Exception as error:
                    self.logger.warn(
                        "Metacognition session finalization failed",
                        {"error": str(error)}
                    )

            return {
                "response": None,
                "metadata": {
                    "used": False,
                    "error": str(reasoning_result.error) if reasoning_result.error else None
                },
                "session_summary": summary,
                "session_closed": summary is not None,
                "session_id": session_id
            }

        reasoning_data: ReasoningResult = reasoning_result.data
        session_summary: Optional[MonitoringSession] = None
        session_closed = False

        if self.metacognition_engine and session_id:
            await self._record_metacognition_steps(session_id, reasoning_data)
            try:
                session_summary = await self.metacognition_engine.end_monitoring_session(session_id)
                session_id = None
                session_closed = True
            except Exception as error:
                self.logger.warn(
                    "Failed to end metacognition session",
                    {"error": str(error)}
                )

        response_text = self._format_reasoning_response(message, complexity_result, reasoning_data)

        reasoning_metadata = {
            "used": True,
            "conclusion": reasoning_data.conclusion,
            "confidence": reasoning_data.confidence,
            "execution_time_ms": reasoning_data.execution_time_ms,
            "steps": [
                {
                    "rule": step.inference_rule,
                    "premise": step.premise,
                    "confidence": step.confidence
                }
                for step in reasoning_data.reasoning_steps
            ]
        }

        return {
            "response": response_text,
            "metadata": reasoning_metadata,
            "session_summary": session_summary,
            "session_closed": session_closed,
            "session_id": session_id
        }

    def _build_reasoning_premises(
        self,
        message: str,
        complexity_result: ComplexityResult
    ) -> Tuple[List[str], str]:
        """추론 엔진 입력을 위한 전제 구성"""

        domain_phrase = complexity_result.domain.value.replace('_', ' ')
        condition = f"user needs help with {domain_phrase}"
        conclusion = f"provide detailed guidance about {domain_phrase}"

        premises = [
            f"If {condition} then {conclusion}",
            condition,
            f"User message: {message}"
        ]

        return premises, conclusion

    async def _record_metacognition_steps(
        self,
        session_id: str,
        reasoning_data: ReasoningResult
    ) -> None:
        """추론 단계를 메타인지 엔진에 기록"""

        if not self.metacognition_engine:
            return

        steps = reasoning_data.reasoning_steps or []
        step_count = len(steps) or 1
        avg_time = reasoning_data.execution_time_ms / step_count

        for index, step in enumerate(steps, start=1):
            try:
                await self.metacognition_engine.add_reasoning_step(
                    session_id=session_id,
                    step_description=f"{index}. {step.inference_rule.replace('_', ' ')}",
                    input_data={
                        "premise": step.premise,
                        "evidence": getattr(step, 'evidence', None)
                    },
                    output_data={
                        "conclusion": step.conclusion,
                        "confidence": step.confidence
                    },
                    processing_time_ms=avg_time
                )
            except Exception as error:
                self.logger.warn(
                    "Failed to record metacognition step",
                    {"error": str(error)}
                )

    def _format_reasoning_response(
        self,
        message: str,
        complexity_result: ComplexityResult,
        reasoning_data: ReasoningResult
    ) -> str:
        """추론 결과를 기반으로 사용자 응답 생성"""

        domain_messages = {
            DomainType.TECHNICAL: "기술적인 질문으로 판단되어 단계별 안내를 준비했어요.",
            DomainType.MATHEMATICAL: "수학적 사고가 필요한 질문이네요. 핵심 단계를 정리해볼게요.",
            DomainType.LOGICAL: "논리적 추론이 필요한 질문이군요. 전제를 하나씩 확인해보겠습니다.",
            DomainType.ANALYTICAL: "분석 중심 질문이라 구조화된 답변이 필요해 보여요.",
        }

        base_message = domain_messages.get(
            complexity_result.domain,
            "심화 설명이 필요한 질문으로 감지되었습니다."
        )

        detail = reasoning_data.conclusion or "자세한 설명이 필요합니다"
        level = complexity_result.level.name.replace('_', ' ').title()

        return (
            f"{base_message}\n"
            f"- 복잡도 수준: {level} (점수 {complexity_result.score})\n"
            f"- 추천 대응: {detail}\n"
            "필요하다면 추가로 세부 단계를 안내드릴게요."
        )

    async def _summarize_metacognition_session(
        self,
        session: MonitoringSession
    ) -> Dict[str, Any]:
        """메타인지 세션 요약 정보 생성"""

        summary = {
            "duration_ms": session.get_duration_ms(),
            "phase": session.phase.value,
            "session_id": session.session_id
        }

        if session.quality_assessment:
            assessment = session.quality_assessment
            summary["quality_score"] = assessment.score
            summary["quality_grade"] = assessment.grade.name
            summary["quality_level"] = assessment.level.value
            summary["quality_alerts"] = assessment.alerts
            summary["recommended_actions"] = assessment.recommended_actions
            summary["average_confidence"] = assessment.average_confidence
        elif session.quality_metrics:
            quality_score = session.quality_metrics.calculate_overall_score()
            summary["quality_score"] = quality_score
            summary["quality_grade"] = session.quality_metrics.get_quality_grade().name
            summary["quality_level"] = None
            summary["quality_alerts"] = []
            summary["recommended_actions"] = []
            summary["average_confidence"] = None
        else:
            summary["quality_score"] = None
            summary["quality_grade"] = None
            summary["quality_level"] = None
            summary["quality_alerts"] = []
            summary["recommended_actions"] = []
            summary["average_confidence"] = None

        if self.metacognition_engine:
            try:
                reflection = await self.metacognition_engine.perform_self_reflection(session.session_id)
                summary["reflection"] = {
                    "strengths": reflection.strengths[:2],
                    "weaknesses": reflection.weaknesses[:2] if reflection.weaknesses else [],
                    "assessment": reflection.overall_assessment,
                }
            except Exception as error:
                self.logger.warn(
                    "Self reflection generation failed",
                    {"error": str(error)}
                )

        return summary

    async def _generate_basic_response(self, message: str, user_id: str) -> str:
        """기본 응답: LLM 우선 + 429(쿼터초과) 재시도/명확 안내"""
        import asyncio
        import re

        attempts = 3
        backoff = 0.6  # seconds

        for i in range(1, attempts + 1):
            try:
                # 프로젝트의 표준 LLM 파이프라인을 그대로 사용
                return await self._generate_llm_response(
                    cognitive_data={},                 # 최소 컨텍스트
                    original_message=message,
                    context={"user_id": user_id}
                )
            except Exception as e:
                s = str(e)
                is_429 = (
                    "RESOURCE_EXHAUSTED" in s
                    or "429" in s
                    or re.search(r"\brate[- ]?limit\b", s, re.IGNORECASE)
                )

                # 429면 짧게 재시도
                if is_429 and i < attempts:
                    await asyncio.sleep(backoff)
                    backoff *= 1.8
                    continue

                # 재시도 후에도 429면 쿼터 초과를 명확히 안내
                if is_429:
                    return (
                        "지금 LLM 제공자 쿼터(요청 제한)를 초과해 응답을 만들 수 없어요. "
                        "잠시 뒤 다시 시도하거나, 다른 모델/키로 전환해주세요."
                    )

                # 그 외 에러는 규칙 기반 분석으로 대응
                return self._generate_fallback_response(
                    {
                        "failure_reason": s or e.__class__.__name__,
                        "confidence": 0.35,
                    },
                    message,
                )



    async def _apply_learning_feedback(
        self,
        user_message: str,
        bot_response: str,
        cognitive_data: Dict[str, Any],
        *,
        user_id: str,
        conversation_id: str,
    ) -> Optional[Dict[str, Any]]:
        """대화 결과를 기반으로 자동 학습 시스템을 실행하고 요약 반환."""

        if not getattr(self.config, "enable_learning", False):
            return None

        confidence = cognitive_data.get("confidence")

        if self.auto_learning_system:
            try:
                learning_result = await self.auto_learning_system.analyze_learning_opportunities(
                    user_message,
                    bot_response,
                    conversation_id,
                )
            except Exception as error:
                self.logger.warn(
                    "Auto-learning analysis failed",
                    {"error": str(error)}
                )
                return None

            if learning_result.is_failure:
                self.logger.warn(
                    "Auto-learning returned error",
                    {"error": str(learning_result.error)}
                )
                return None

            learning_points: List[LearningPoint] = learning_result.data or []
            if not learning_points:
                synthetic_point = self._generate_heuristic_learning_point(
                    user_message,
                    bot_response,
                    conversation_id,
                )
                if synthetic_point:
                    learning_points = [synthetic_point]
                    self.auto_learning_system.learning_points.append(synthetic_point)
                else:
                    return None

            category_counter: Counter = Counter()
            confidence_sum = 0.0
            persisted = 0
            sample_insights: List[str] = []
<<<<<<< HEAD
            preference_updates: Dict[str, Any] = {}
=======
>>>>>>> 4ecc955f

            for point in learning_points:
                category_counter[point.category.value] += 1
                confidence_sum += point.confidence
                if point.extracted_knowledge:
                    sample_insights.append(point.extracted_knowledge)
                if await self._persist_learning_point(point, user_id):
                    persisted += 1
                if self._conversation_memory_adapter:
                    self._conversation_memory_adapter.store_learning_point(point)
<<<<<<< HEAD
                if point.category == LearningCategory.USER_PREFERENCE:
                    preference_key = point.context or "general"
                    preference_updates[preference_key] = point.extracted_knowledge
=======
>>>>>>> 4ecc955f

            self.performance_metrics["learning_sessions"] += 1
            self.recent_learning_points.extend(point.id for point in learning_points)
            self.recent_learning_points = self.recent_learning_points[-20:]

            summary: Dict[str, Any] = {
                "detected_points": len(learning_points),
                "categories": dict(category_counter),
                "average_confidence": round(confidence_sum / len(learning_points), 3),
                "persisted": persisted,
            }

            if sample_insights:
                summary["sample_insights"] = sample_insights[:3]

<<<<<<< HEAD
            if preference_updates:
                summary["preference_updates"] = preference_updates

=======
>>>>>>> 4ecc955f
            try:
                knowledge = self.auto_learning_system.get_generated_knowledge()
                if knowledge.tactics:
                    summary["generated_tactics"] = [
                        tactic.get("name")
                        for tactic in knowledge.tactics[:3]
                        if tactic.get("name")
                    ]
                if knowledge.heuristics:
                    summary["generated_heuristics"] = [
                        heuristic.get("pattern") or heuristic.get("avoidance_rule")
                        for heuristic in knowledge.heuristics[:3]
                        if heuristic.get("pattern") or heuristic.get("avoidance_rule")
                    ]
            except Exception as error:
                self.logger.warn(
                    "Failed to gather generated knowledge",
                    {"error": str(error)}
                )

            return summary

        # AutoLearningSystem 미사용 시 기본 로직 유지
        try:
            effective_confidence = confidence if confidence is not None else 0.5
            if effective_confidence > self.config.learning_feedback_threshold:
                self.user_context["successful_interactions"] = \
                    self.user_context.get("successful_interactions", 0) + 1
                self.performance_metrics["learning_sessions"] += 1
                return {
                    "detected_points": 0,
                    "average_confidence": round(float(effective_confidence), 3),
                    "note": "Auto-learning disabled; recorded successful interaction"
                }
        except Exception as error:
            self.logger.error("학습 피드백 적용 오류", error=error)

        return None

    async def _update_performance_metrics(self, processing_time: float, success: bool):
        """성능 메트릭 업데이트"""
        self.performance_metrics["total_messages"] += 1

        # 평균 응답 시간 계산
        total_messages = self.performance_metrics["total_messages"]
        current_avg = self.performance_metrics["avg_response_time"]
        new_avg = (current_avg * (total_messages - 1) + processing_time) / total_messages
        self.performance_metrics["avg_response_time"] = new_avg

        # 성공률 계산
        if success:
            current_success_count = self.performance_metrics["success_rate"] * (total_messages - 1)
            new_success_rate = (current_success_count + 1) / total_messages
            self.performance_metrics["success_rate"] = new_success_rate
        else:
            current_success_count = self.performance_metrics["success_rate"] * (total_messages - 1)
            new_success_rate = current_success_count / total_messages
            self.performance_metrics["success_rate"] = new_success_rate

    def _initialize_learning_system(self) -> None:
        """자동 학습 시스템 초기화"""

        if not getattr(self.config, "enable_learning", False):
            self.auto_learning_system = None
            self._learning_database = None
            self._conversation_memory_adapter = None
            return

        if self.auto_learning_system is not None:
            return

        try:
            self._learning_database = _LearningDatabaseAdapter()
            self._conversation_memory_adapter = _ConversationMemoryAdapter(self)
            self.auto_learning_system = AutoLearningSystem(
                database=self._learning_database,
                conversation_memory=self._conversation_memory_adapter,
                enable_korean_nlp=getattr(self.config, "enable_korean_nlp", True),
            )
            self.logger.debug("AutoLearningSystem ready")
        except Exception as learning_error:
            self.logger.warn(
                "AutoLearningSystem initialization failed",
                {"error": str(learning_error)},
            )
            self.auto_learning_system = None
            self._learning_database = None
            self._conversation_memory_adapter = None

    async def _persist_learning_point(self, point: LearningPoint, user_id: str) -> bool:
        """학습 포인트를 데이터 저장소에 기록"""

        if not self.data_storage:
            return False

        payload = {
            "user_id": user_id,
            "category": point.category.value,
            "confidence": point.confidence,
            "context": point.context,
            "extracted_knowledge": point.extracted_knowledge,
            "conversation_id": point.conversation_id,
            "source_pattern": point.source_pattern,
            "effectiveness_score": point.effectiveness_score,
            "usage_count": point.usage_count,
            "metadata": point.metadata,
            "created_at": point.created_at,
            "updated_at": point.updated_at,
        }

        store_result = await self.data_storage.store_data(
            "learning",
            point.id,
            payload,
            metadata={
                "user_id": user_id,
                "category": point.category.value,
                "confidence": point.confidence,
            },
        )

        if store_result.is_success:
            return True

        self.logger.warn(
            "Failed to persist learning point",
            {
                "error": str(store_result.error),
                "learning_point": point.id,
            },
        )
        return False

    def _generate_heuristic_learning_point(
        self,
        user_message: str,
        bot_response: str,
        conversation_id: str,
    ) -> Optional[LearningPoint]:
        """간단한 휴리스틱 기반으로 학습 포인트 생성"""

        combined = f"{user_message} {bot_response}".lower()

        success_keywords = ["해결", "성공", "완료", "정상", "고마워", "감사"]
        failure_keywords = ["실패", "문제", "에러", "오류", "고장"]
        preference_keywords = ["좋아", "싫어", "원해", "선호", "중요"]

        category: Optional[LearningCategory] = None
        extracted = ""
        confidence = 0.55

        if any(keyword in combined for keyword in success_keywords):
            category = LearningCategory.SUCCESS_PATTERN
            extracted = "사용자 피드백으로 작업이 성공적으로 완료되었음"
            confidence = 0.7
        elif any(keyword in combined for keyword in failure_keywords):
            category = LearningCategory.ERROR_PATTERN
            extracted = "보고된 문제 또는 오류를 재현·조사해야 함"
        elif any(keyword in combined for keyword in preference_keywords):
            category = LearningCategory.USER_PREFERENCE
            extracted = "사용자 선호나 요구 사항이 파악됨"

        if category is None:
            return None

        return LearningPoint(
            user_message=user_message,
            paca_response=bot_response,
            context=conversation_id or "heuristic_context",
            category=category,
            confidence=confidence,
            extracted_knowledge=extracted,
            conversation_id=conversation_id,
            source_pattern="heuristic_fallback",
            metadata={"heuristic": True},
        )

    def _apply_llm_config(self) -> None:
        """설정 관리자에서 LLM 관련 설정 반영"""
        config_data = self.config_manager.get_config("default") or {}
        llm_settings = config_data.get("llm") if isinstance(config_data, dict) else {}

        if not isinstance(llm_settings, dict):
            return

        api_keys = llm_settings.get("api_keys", [])
        if isinstance(api_keys, list):
            cleaned_keys = [
                key.strip() for key in api_keys if isinstance(key, str) and key.strip()
            ]
            if cleaned_keys:
                self.config.gemini_api_keys = cleaned_keys

        models = llm_settings.get("models", {})
        if isinstance(models, dict):
            normalized_models: Dict[str, List[str]] = {}
            for key, value in models.items():
                if isinstance(value, list):
                    normalized_models[key] = [
                        str(item).strip() for item in value if str(item).strip()
                    ]
                elif value:
                    normalized_models[key] = [str(value).strip()]

            if normalized_models:
                self.config.llm_model_preferences = normalized_models
                if not self.config.default_llm_model:
                    conversation_models = (
                        normalized_models.get("conversation")
                        or normalized_models.get("conversation_priority")
                        or []
                    )
                    if conversation_models:
                        self.config.default_llm_model = self._resolve_model_type(conversation_models[0])

        rotation = llm_settings.get("rotation", {})
        if isinstance(rotation, dict):
            strategy = rotation.get("strategy")
            if isinstance(strategy, str) and strategy.strip():
                self.config.llm_rotation_strategy = strategy.strip()

            interval_value = rotation.get("min_interval_seconds")
            if interval_value is not None:
                try:
                    interval_float = float(interval_value)
                    if interval_float >= 0:
                        self.config.llm_rotation_min_interval = interval_float
                except (TypeError, ValueError):
                    self.logger.warn(
                        "LLM 키 로테이션 간격 값을 실수로 변환하지 못했습니다",
                        value=interval_value
                    )

        if self.config.default_llm_model:
            self.config.default_llm_model = self._resolve_model_type(self.config.default_llm_model)

    def _resolve_model_type(self, model: Optional[Any]) -> ModelType:
        """문자열 또는 ModelType을 안전하게 변환"""
        if isinstance(model, ModelType):
            return model

        if isinstance(model, str):
            try:
                return ModelType(model)
            except ValueError:
                self.logger.warn(
                    "알 수 없는 LLM 모델이 지정되어 기본 모델을 사용합니다",
                    model=model
                )

        return ModelType.GEMINI_FLASH

    async def _initialize_llm_system(self) -> None:
        """LLM 시스템 초기화"""
        if not LLM_AVAILABLE:
            self.logger.warn("LLM 모듈을 사용할 수 없습니다. 기본 응답 모드로 실행됩니다.")
            self.llm_client = None
            self.response_processor = create_response_processor()
            return

        try:
            # 기본 모델 설정
            default_model = self.config.default_llm_model
            if default_model is None:
                conversation_models = (
                    self.config.llm_model_preferences.get("conversation")
                    or self.config.llm_model_preferences.get("conversation_priority")
                    or []
                )
                if conversation_models:
                    default_model = conversation_models[0]

            default_model = self._resolve_model_type(default_model)

            # Gemini 클라이언트 설정
            gemini_config = GeminiConfig(
                api_keys=self.config.gemini_api_keys or [],
                default_model=default_model,
                timeout=self.config.llm_timeout,
                enable_caching=self.config.enable_llm_caching,
                generation_config=GenerationConfig(
                    temperature=self.config.llm_temperature,
                    max_tokens=self.config.llm_max_tokens
                ),
                rotation_strategy=self.config.llm_rotation_strategy,
                rotation_min_interval=self.config.llm_rotation_min_interval,
                model_preferences=self.config.llm_model_preferences
            )

            # 클라이언트 생성 및 초기화
            self.llm_client = GeminiClientManager(gemini_config)
            init_result = await self.llm_client.initialize()

            if not init_result.is_success:
                self.logger.warn(f"LLM 클라이언트 초기화 실패: {init_result.error}")
                self.logger.info("LLM 없이 시스템을 계속 실행합니다")
                self.llm_client = None
            else:
                self.logger.info("LLM 시스템이 성공적으로 초기화되었습니다")

            # 응답 처리기 초기화
            self.response_processor = create_response_processor()

        except Exception as e:
            self.logger.error(f"LLM 시스템 초기화 오류: {str(e)}", error=e)
            self.llm_client = None
            self.response_processor = create_response_processor()

    async def update_llm_api_keys(self, new_keys: List[str], persist: bool = True) -> Result[bool]:
        """LLM API 키 목록을 갱신"""
        cleaned_keys: List[str] = []
        for key in new_keys or []:
            sanitized = (key or "").strip()
            if sanitized and sanitized not in cleaned_keys:
                cleaned_keys.append(sanitized)

        if not cleaned_keys:
            return Result.failure(PacaError("No valid API keys provided"))

        self.config.gemini_api_keys = cleaned_keys

        if self.llm_client:
            self.llm_client.update_api_keys(cleaned_keys)

        if persist:
            set_result = self.config_manager.set_value("default", "llm.api_keys", cleaned_keys)
            if not set_result.is_success:
                return Result.failure(set_result.error)

        self.logger.info(f"LLM API 키 갱신 완료 (총 {len(cleaned_keys)}개)")
        return Result.success(True)

    async def add_llm_api_key(self, api_key: str, persist: bool = True) -> Result[bool]:
        """LLM API 키 추가"""
        sanitized = (api_key or "").strip()
        if not sanitized:
            return Result.failure(PacaError("Invalid API key provided"))

        if sanitized in self.config.gemini_api_keys:
            return Result.success(True)

        self.config.gemini_api_keys.append(sanitized)

        if self.llm_client:
            self.llm_client.add_api_keys([sanitized])

        if persist:
            set_result = self.config_manager.set_value("default", "llm.api_keys", self.config.gemini_api_keys)
            if not set_result.is_success:
                return Result.failure(set_result.error)

        self.logger.info(f"LLM API 키 추가 완료 (총 {len(self.config.gemini_api_keys)}개)")
        return Result.success(True)

    async def remove_llm_api_key(self, api_key: str, persist: bool = True) -> Result[bool]:
        """LLM API 키 제거"""
        sanitized = (api_key or "").strip()
        if not sanitized or sanitized not in self.config.gemini_api_keys:
            return Result.success(True)

        self.config.gemini_api_keys = [
            key for key in self.config.gemini_api_keys if key != sanitized
        ]

        if self.llm_client:
            self.llm_client.remove_api_key(sanitized)

        if persist:
            set_result = self.config_manager.set_value("default", "llm.api_keys", self.config.gemini_api_keys)
            if not set_result.is_success:
                return Result.failure(set_result.error)

        self.logger.info(f"LLM API 키 제거 완료 (총 {len(self.config.gemini_api_keys)}개)")
        return Result.success(True)

    async def _generate_llm_response(
        self,
        cognitive_data: Dict[str, Any],
        original_message: str,
        context: CognitiveContext
    ) -> str:
        """LLM을 통한 응답 생성"""
        try:
            if not self.llm_client:
                # LLM이 없으면 기본 응답 생성
                return self._generate_fallback_response(cognitive_data, original_message)

            # 컨텍스트 생성
            request_context = await self.response_processor.get_context_for_next_request(original_message)

            # 시스템 프롬프트 구성
            system_prompt = self._build_system_prompt(cognitive_data, request_context)

            # 사용자 프롬프트 구성
            user_prompt = self._build_user_prompt(original_message, cognitive_data)

            # LLM 요청 생성
            llm_request = LLMRequest(
                prompt=user_prompt,
                system_prompt=system_prompt,
                model=self.config.default_llm_model,
                config=GenerationConfig(
                    temperature=self.config.llm_temperature,
                    max_tokens=self.config.llm_max_tokens
                ),
                context=request_context
            )

            # LLM 호출
            result = await self.llm_client.generate_text(llm_request)

            if result.is_success:
                # 응답 후처리
                processed_result = await self.response_processor.process_response(
                    result.data,
                    original_message,
                    request_context
                )

                if processed_result.is_success:
                    return processed_result.data[0].text
                else:
                    self.logger.warn(f"응답 처리 실패: {processed_result.error}")
                    return result.data.text

            else:
                err = str(result.error or "")
                # 429 / RATE LIMIT은 예외로 올려서 basic_response의 재시도가 작동하게 한다
                if "RESOURCE_EXHAUSTED" in err or "429" in err or "rate limit" in err.lower():
                    raise RuntimeError(f"LLM_RATE_LIMIT: {err}")
                self.logger.error(f"LLM 응답 생성 실패: {result.error}")
                return self._generate_fallback_response(cognitive_data, original_message)


        except Exception as e:
            s = str(e)
            if "RESOURCE_EXHAUSTED" in s or "429" in s or "rate limit" in s.lower():
                # 429는 위로 던져서 _generate_basic_response의 재시도/안내 로직이 처리하게 함
                raise
            self.logger.error(f"LLM 응답 생성 중 오류: {s}", error=e)
            return self._generate_fallback_response(cognitive_data, original_message)


    def _build_system_prompt(self, cognitive_data: Dict[str, Any], context: Dict[str, Any]) -> str:
        """시스템 프롬프트 구성"""
        system_prompt = """당신은 PACA(Personal Adaptive Cognitive Assistant) v5 AI 어시스턴트입니다.

핵심 특성:
- 지적 정직성을 최우선으로 합니다
- 불확실한 것은 솔직히 모른다고 말합니다
- 사용자의 학습과 성장을 돕습니다
- 단계적이고 논리적인 사고를 합니다

응답 원칙:
1. 정확하고 도움이 되는 정보 제공
2. 불확실할 때는 명확히 표현
3. 사용자의 맥락과 의도 이해
4. 간결하면서도 완전한 답변
5. 한국어로 자연스럽게 대화

"""

        # 인지 데이터에 따른 추가 지침
        confidence = cognitive_data.get("confidence", 0.5)
        if confidence < 0.5:
            system_prompt += "\n현재 사용자의 요청이 다소 불명확하니, 명확화를 위한 질문을 포함하세요."

        # 컨텍스트 정보 추가
        if context.get("context_summary"):
            system_prompt += f"\n\n이전 대화 맥락: {context['context_summary']}"

        return system_prompt

    def _build_user_prompt(self, message: str, cognitive_data: Dict[str, Any]) -> str:
        """사용자 프롬프트 구성"""
        complexity_level = cognitive_data.get("complexity_level", "medium")

        prompt = f"사용자 요청: {message}\n"

        # 복잡도에 따른 추가 정보
        if complexity_level == "high":
            prompt += "\n(복잡한 요청으로 분석됨 - 단계적 접근이 필요할 수 있습니다)"
        elif complexity_level == "low":
            prompt += "\n(간단한 요청으로 분석됨 - 직접적인 답변이 적절합니다)"

        return prompt

    def _generate_fallback_response(self, cognitive_data: Dict[str, Any], original_message: str) -> str:
        """LLM 실패 시 규칙 기반 분석으로 응답 생성"""
        import re
        from collections import Counter

        message = (original_message or "").strip()
        if not message:
            return "내부 분석을 수행할 수 있는 정보가 부족해요. 요청을 조금 더 구체적으로 설명해 주세요."

        normalized = message.lower()

        # 간단한 인사/감사/학습 요청 등 반복 패턴은 친근한 템플릿으로 즉시 응답한다.
        if any(keyword in normalized for keyword in ["안녕", "안뇽", "hello", "hi"]):
            return "안녕하세요! PACA입니다. 오늘은 어떤 도움을 드릴까요?"

        if any(keyword in normalized for keyword in ["고마워", "감사", "thank"]):
            return "천만에요! 도움이 필요하시면 언제든지 말씀해 주세요."

        if any(keyword in normalized for keyword in ["공부", "학습", "도와줘", "도와 주", "help"]):
            return "학습에 대해 무엇이 궁금하신가요? 목표나 현재 수준을 알려주시면 맞춤형으로 도와드릴게요."

        sentences = [s.strip() for s in re.split(r"(?<=[.!?\?\n])\s+", message) if s.strip()]
        summary = sentences[0] if sentences else message[:120]
        if len(summary) > 120:
            summary = summary[:117] + "..."

        tokens = re.findall(r"[가-힣a-zA-Z0-9]{2,}", message)
        stopwords = {
            "그리고", "하지만", "그러나", "그래서", "이어서", "그리고", "그러면", "그러니까",
            "하면", "하면요", "위해", "대한", "어떤", "어떻게", "무엇", "어디", "어느",
            "정도", "조금", "이번", "관련", "사용", "가능", "필요", "있는", "없는",
            "합니다", "하세요", "해주세요", "있나요", "있을까요", "해주세요", "같아요",
        }
        normalized_tokens = [token.lower() for token in tokens if token.lower() not in stopwords]
        keywords = [token for token, _ in Counter(normalized_tokens).most_common(5)]

        question_detected = bool(re.search(r"[?？]$", message) or re.search(r"\b(why|how|what|when|who|where)\b", message, re.IGNORECASE) or re.search(r"(왜|어떻게|무엇|몇|어디|누가)", message))
        task_detected = bool(re.search(r"(만들|구현|설계|작성|코드|빌드|제작)", message))
        issue_detected = bool(re.search(r"(문제|오류|에러|버그|고장|실패)", message))

        intents: List[str] = []
        if question_detected:
            intents.append("정보/질문")
        if task_detected:
            intents.append("실행/구현")
        if issue_detected:
            intents.append("문제 해결")
        if not intents:
            intents.append("일반 대화")

        base_confidence = cognitive_data.get("confidence")
        if base_confidence is None:
            base_confidence = 0.45 + min(len(keywords) * 0.05, 0.2)
            if question_detected:
                base_confidence += 0.05
            if issue_detected:
                base_confidence += 0.05
            base_confidence = max(0.35, min(base_confidence, 0.85))

        analysis_lines: List[str] = []
        analysis_lines.append(f"의도 분류: {', '.join(intents)}")
        if keywords:
            analysis_lines.append(f"핵심 키워드: {', '.join(keywords)}")

        if len(message) > 200:
            analysis_lines.append(f"요청 길이: {len(message)}자 (정보량이 많음)")
        elif len(message) < 40:
            analysis_lines.append("요청 길이: 짧음 (추가 정보 필요 가능)")

        recent_context = []
        if getattr(self, "conversation_history", None):
            user_turns = [
                m.content for m in reversed(self.conversation_history)
                if getattr(m, "sender", "user") == "user"
            ]
            if user_turns:
                # 최근 현재 메시지를 제외한 이전 사용자 메시지들을 참조
                previous_messages = [turn for turn in user_turns[1:4] if turn != message]
                if previous_messages:
                    condensed = " | ".join(prev[:40] + ("..." if len(prev) > 40 else "") for prev in reversed(previous_messages))
                    recent_context.append(f"이전 흐름: {condensed}")

        plan_steps: List[str] = []
        plan_steps.append("요청 의도를 명확히 정리하고 필요한 가정을 세웁니다.")
        if question_detected:
            plan_steps.append("질문에 답하기 위해 필요한 정보/근거 목록을 작성합니다.")
        if task_detected:
            plan_steps.append("실행 가능한 절차나 코드를 단계별로 설계합니다.")
        if issue_detected:
            plan_steps.append("문제 재현 조건과 해결 전략을 점검합니다.")
        plan_steps.append("부족한 정보는 후속 질문으로 확보하고, 대화 로그에 학습 메모를 남깁니다.")

        closing: str
        if base_confidence >= 0.7:
            closing = "현재 규칙 기반 추정 신뢰도는 높지만, 세부 확인을 위해 추가 설명을 부탁드릴 수 있습니다."
        elif base_confidence >= 0.5:
            closing = "규칙 기반 추정 신뢰도는 중간 수준입니다. 중요한 세부사항이 있다면 공유해 주세요."
        else:
            closing = "규칙 기반 추정 신뢰도가 낮아 추가 맥락이 필요합니다. 더 구체적으로 알려주시면 학습에 도움이 됩니다."

        failure_reason = cognitive_data.get("failure_reason")

        observation = {
            "message": message[:200],
            "keywords": keywords,
            "confidence": round(base_confidence, 2),
            "intents": intents,
            "failure_reason": failure_reason,
            "timestamp": datetime.now().isoformat(),
        }
        fallback_memory = self.user_context.setdefault("fallback_observations", [])
        fallback_memory.append(observation)
        if len(fallback_memory) > 25:
            del fallback_memory[0]

        response_lines: List[str] = [
            "LLM 엔진 호출이 실패해 PACA의 규칙 기반 분석으로 응답드립니다.",
            f"요청 요약: {summary}",
        ]

        if recent_context:
            response_lines.extend(recent_context)

        if analysis_lines:
            response_lines.append("상황 해석:")
            response_lines.extend(f"- {line}" for line in analysis_lines)

        if plan_steps:
            response_lines.append("대응 계획:")
            response_lines.extend(f"{index}. {step}" for index, step in enumerate(plan_steps, start=1))

        response_lines.append(closing)

        if failure_reason:
            response_lines.append(f"(참고: LLM 오류로 자동 대체됨 - {failure_reason})")

        response_lines.append("대화를 이어가면 학습 메모를 바탕으로 더 나은 답변을 준비하겠습니다.")

        return "\n".join(response_lines)

    async def _setup_event_handlers(self):
        """이벤트 핸들러 설정"""

        emitter = self.event_bus
        if emitter is None:
            return

        # 서브시스템에 이벤트 버스 주입
        if self.cognitive_system and hasattr(self.cognitive_system, "events"):
            self.cognitive_system.events = emitter
            processors = getattr(self.cognitive_system, "processors", {})
            try:
                processor_values = processors.values() if isinstance(processors, dict) else list(processors)
            except Exception:
                processor_values = []
            for processor in processor_values:
                if hasattr(processor, "events"):
                    processor.events = emitter

        if self.reasoning_engine and hasattr(self.reasoning_engine, "events"):
            self.reasoning_engine.events = emitter
            engines = getattr(self.reasoning_engine, "engines", {})
            try:
                engine_values = engines.values() if isinstance(engines, dict) else list(engines)
            except Exception:
                engine_values = []
            for engine in engine_values:
                if hasattr(engine, "events"):
                    engine.events = emitter

        if self.service_manager and hasattr(self.service_manager, "events"):
            self.service_manager.events = emitter
            services = getattr(self.service_manager, "services", {})
            try:
                service_values = services.values() if isinstance(services, dict) else list(services)
            except Exception:
                service_values = []
            for service in service_values:
                if hasattr(service, "events"):
                    service.events = emitter

        if self._events_bound:
            return

        def _ensure_service_metrics() -> None:
            events = self.performance_metrics.setdefault("service_events", {
                "started": [],
                "failed": [],
                "stopped": [],
            })
            for key in ("started", "failed", "stopped"):
                events.setdefault(key, [])

        def _update_service_state(bucket: str, service_name: Optional[str]) -> None:
            if not service_name:
                return

            self._service_status_cache.setdefault(bucket, set())
            for other_bucket, values in self._service_status_cache.items():
                if other_bucket != bucket and service_name in values:
                    values.remove(service_name)
            self._service_status_cache[bucket].add(service_name)
            _ensure_service_metrics()
            for state_name, values in self._service_status_cache.items():
                self.performance_metrics["service_events"][state_name] = sorted(values)

        def _on_cognitive_completed(event) -> None:
            data = getattr(event, "data", {}) or {}
            metrics = self.performance_metrics["cognitive_events"]
            metrics["completed"] += 1
            metrics["last_confidence"] = data.get("confidence")
            metrics["last_processing_ms"] = data.get("processing_time_ms")
            metrics["last_error"] = None

        def _on_cognitive_failed(event) -> None:
            data = getattr(event, "data", {}) or {}
            metrics = self.performance_metrics["cognitive_events"]
            metrics["failed"] += 1
            metrics["last_error"] = data.get("error")

        def _on_reasoning_completed(event) -> None:
            data = getattr(event, "data", {}) or {}
            metrics = self.performance_metrics["reasoning_events"]
            metrics["completed"] += 1
            metrics["last_confidence"] = data.get("confidence")
            metrics["last_execution_ms"] = data.get("execution_time_ms")
            metrics["last_error"] = None

        def _on_reasoning_failed(event) -> None:
            data = getattr(event, "data", {}) or {}
            metrics = self.performance_metrics["reasoning_events"]
            metrics["failed"] += 1
            metrics["last_error"] = data.get("error")

        async def _subscribe(event_type: str, callback) -> None:
            class _InlineListener(EventListener):
                def __init__(self):
                    super().__init__([event_type])

                async def handle(self, event) -> None:
                    result = callback(event)
                    if asyncio.iscoroutine(result):
                        await result

            await emitter.subscribe(_InlineListener())

        def _make_service_handler(bucket: str):
            def _handler(event) -> None:
                data = getattr(event, "data", {}) or {}
                service_name = data.get("service_name") or data.get("service_id")
                _update_service_state(bucket, service_name)

            return _handler

        await _subscribe('cognitive.process.completed', _on_cognitive_completed)
        await _subscribe('cognitive.process.failed', _on_cognitive_failed)
        await _subscribe('reasoning.completed', _on_reasoning_completed)
        await _subscribe('reasoning.failed', _on_reasoning_failed)
        await _subscribe('service.started', _make_service_handler('started'))
        await _subscribe('service.start_failed', _make_service_handler('failed'))
        await _subscribe('service.stopped', _make_service_handler('stopped'))

        self._events_bound = True

    async def get_system_status(self) -> Dict[str, Any]:
        """시스템 상태 정보 반환"""
        uptime = None
        if self.startup_time:
            uptime = (datetime.now() - self.startup_time).total_seconds()

        return {
            "status": self.status.value,
            "is_initialized": self.is_initialized,
            "uptime_seconds": uptime,
            "conversation_count": len(self.conversation_history),
            "performance_metrics": self.performance_metrics.copy(),
            "memory_usage": await self._get_memory_usage(),
            "version": "5.0.0"
        }

    async def _get_memory_usage(self) -> Dict[str, Any]:
        """메모리 사용량 정보"""
        # 기본적인 메모리 정보 (실제로는 psutil 등 사용)
        return {
            "conversation_history_size": len(self.conversation_history),
            "user_context_size": len(str(self.user_context)),
            "estimated_mb": len(str(self.conversation_history)) / 1024 / 1024
        }

    async def clear_conversation(self):
        """대화 히스토리 초기화"""
        self.conversation_history.clear()
        self.logger.info("대화 히스토리가 초기화되었습니다")

    async def cleanup(self):
        """시스템 정리"""
        try:
            self.status = Status.SHUTTING_DOWN

            if self.service_manager:
                await self.service_manager.shutdown()

            if self.cognitive_system:
                await self.cognitive_system.cleanup()

            if self.llm_client:
                await self.llm_client.cleanup()

            if self.response_processor:
                await self.response_processor.cleanup()

            if self.data_storage:
                await self.data_storage.cleanup()

            self.auto_learning_system = None
            self._learning_database = None
            self._conversation_memory_adapter = None
            self.recent_learning_points.clear()

            self.logger.info("PACA 시스템 정리 완료")
            self.status = Status.SHUTDOWN

        except Exception as e:
            self.logger.error(f"시스템 정리 중 오류: {str(e)}", error=e)<|MERGE_RESOLUTION|>--- conflicted
+++ resolved
@@ -457,7 +457,7 @@
 
             if learning_summary:
                 analysis_payload["learning"] = learning_summary
-<<<<<<< HEAD
+
                 preference_updates = learning_summary.get("preference_updates")
                 if (
                     preference_updates
@@ -467,8 +467,7 @@
                     self.response_processor.context_manager.update_user_preferences(
                         preference_updates
                     )
-=======
->>>>>>> 4ecc955f
+
 
             result_data = {
                 "response": response_text,
@@ -856,10 +855,9 @@
             confidence_sum = 0.0
             persisted = 0
             sample_insights: List[str] = []
-<<<<<<< HEAD
+
             preference_updates: Dict[str, Any] = {}
-=======
->>>>>>> 4ecc955f
+
 
             for point in learning_points:
                 category_counter[point.category.value] += 1
@@ -870,12 +868,11 @@
                     persisted += 1
                 if self._conversation_memory_adapter:
                     self._conversation_memory_adapter.store_learning_point(point)
-<<<<<<< HEAD
+
                 if point.category == LearningCategory.USER_PREFERENCE:
                     preference_key = point.context or "general"
                     preference_updates[preference_key] = point.extracted_knowledge
-=======
->>>>>>> 4ecc955f
+
 
             self.performance_metrics["learning_sessions"] += 1
             self.recent_learning_points.extend(point.id for point in learning_points)
@@ -891,12 +888,11 @@
             if sample_insights:
                 summary["sample_insights"] = sample_insights[:3]
 
-<<<<<<< HEAD
+
             if preference_updates:
                 summary["preference_updates"] = preference_updates
 
-=======
->>>>>>> 4ecc955f
+
             try:
                 knowledge = self.auto_learning_system.get_generated_knowledge()
                 if knowledge.tactics:
