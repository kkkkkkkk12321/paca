--- conflicted
+++ resolved
@@ -12,16 +12,13 @@
     sys.path.insert(0, str(PROJECT_ROOT))
 
 from paca.learning.auto.engine import AutoLearningSystem
-<<<<<<< HEAD
 from paca.learning.auto.types import (
     GeneratedTactic,
     GeneratedHeuristic,
     LearningCategory,
     LearningPoint,
 )
-=======
-from paca.learning.auto.types import GeneratedTactic, GeneratedHeuristic
->>>>>>> 68da81ea
+
 
 
 class _StubDatabase:
@@ -165,10 +162,7 @@
 
 
 def test_auto_learning_system_initializes_without_event_loop(tmp_path: Path):
-<<<<<<< HEAD
-=======
-
->>>>>>> 68da81ea
+
     system = AutoLearningSystem(
         database=_StubDatabase(),
         conversation_memory=_StubConversationMemory(),
@@ -188,7 +182,6 @@
         "learning_metrics.json",
     ):
         assert (tmp_path / artifact).exists(), f"{artifact} should be persisted without an active loop at init"
-<<<<<<< HEAD
 
 
 class _RecordingSynchronizer:
@@ -231,5 +224,3 @@
     assert monitoring_snapshot.exists()
     exported = json.loads(monitoring_snapshot.read_text(encoding="utf-8"))
     assert exported["learning_points"], "default synchronizer should persist data for monitoring"
-=======
->>>>>>> 68da81ea
