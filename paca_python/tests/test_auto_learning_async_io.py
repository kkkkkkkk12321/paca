--- conflicted
+++ resolved
@@ -155,11 +155,8 @@
     assert any("conversation-2" in entry.get("source_conversations", []) for entry in heuristics_data)
 
 
-<<<<<<< HEAD
 def test_auto_learning_system_initializes_without_event_loop(tmp_path: Path):
-=======
-def test_auto_learning_system_instantiation_without_running_loop(tmp_path: Path):
->>>>>>> e7dba75a
+
     system = AutoLearningSystem(
         database=_StubDatabase(),
         conversation_memory=_StubConversationMemory(),
@@ -167,7 +164,6 @@
         enable_korean_nlp=False,
     )
 
-<<<<<<< HEAD
     async def trigger_save() -> None:
         await system._save_learning_data()
 
@@ -180,9 +176,3 @@
         "learning_metrics.json",
     ):
         assert (tmp_path / artifact).exists(), f"{artifact} should be persisted without an active loop at init"
-=======
-    async def invoke_save() -> None:
-        await system._save_learning_data()
-
-    asyncio.run(invoke_save())
->>>>>>> e7dba75a
